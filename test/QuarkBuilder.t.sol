--- conflicted
+++ resolved
@@ -118,7 +118,6 @@
         assertEq(result.multiQuarkOperationDigest, hex"", "empty multi digest");
     }
 
-<<<<<<< HEAD
     function testSimpleLocalTransferWithPaycallWrapperSucceeds() public {
         QuarkBuilder builder = new QuarkBuilder();
         QuarkBuilder.BuilderResult memory result = builder.transfer(
@@ -127,10 +126,8 @@
             paymentUsdc_()
         );
 
-        address transferActionsAddress = CodeJarHelper.getCodeAddress(1, type(TransferActions).creationCode);
-        address paycallAddress = CodeJarHelper.getCodeAddress(
-            1, abi.encodePacked(type(Paycall).creationCode, abi.encode(ETH_USD_PRICE_FEED, USDC))
-        );
+        address transferActionsAddress = CodeJarHelper.getCodeAddress(type(TransferActions).creationCode);
+        address paycallAddress = CodeJarHelper.getCodeAddress(abi.encodePacked(type(Paycall).creationCode, abi.encode(ETH_USD_PRICE_FEED, USDC)));
 
         assertEq(result.version, "1.0.0", "version 1");
         assertEq(result.paymentCurrency, "usdc", "usd currency");
@@ -150,8 +147,37 @@
                 abi.encodeWithSelector(TransferActions.transferERC20Token.selector, usdc_(1), address(0xceecee), 1e6),
                 40e6
             ),
-            "calldata is Paycall.run(TransferActions.transferERC20Token(USDC_1, address(0xceecee), 1e6), 20e6);"
-=======
+            "calldata is Paycall.run(TransferActions.transferERC20Token(USDC_1, address(0xceecee), 1e6), 20e6);");
+        assertEq(
+            result.quarkOperations[0].expiry, BLOCK_TIMESTAMP + 7 days, "expiry is current blockTimestamp + 7 days"
+        );
+        // check the actions
+        assertEq(result.actions.length, 1, "one action");
+        assertEq(result.actions[0].chainId, 1, "operation is on chainid 1");
+        assertEq(result.actions[0].quarkAccount, address(0xa11ce), "0xa11ce sends the funds");
+        assertEq(result.actions[0].actionType, "TRANSFER", "action type is 'TRANSFER'");
+        assertEq(result.actions[0].paymentMethod, "OFFCHAIN", "payment method is 'OFFCHAIN'");
+        assertEq(result.actions[0].paymentToken, address(0), "payment token is null");
+        assertEq(result.actions[0].paymentMaxCost, 0, "payment has no max cost, since 'OFFCHAIN'");
+        assertEq(
+            result.actions[0].actionContext,
+            abi.encode(
+                    Actions.TransferActionContext({
+                    amount: 1e6,
+                    price: 1e8,
+                    token: USDC_1,
+                    chainId: 1,
+                    recipient: address(0xceecee)
+                })
+            ),
+            "action context encoded from TransferActionContext"
+        );
+        // TODO: actually generate digests
+        // assertNotEq0(result.quarkOperationDigest, hex"", "non-empty single digest");
+        // assertNotEq0(result.multiQuarkOperationDigest, hex"", "non-empty single digest");
+    }
+
+    // TODO: Test multiQuarkOperationDigest when Bridge operation logic is implemented
     function testSimpleBridgeTransferSucceeds() public {
         QuarkBuilder builder = new QuarkBuilder();
         // Note: There are 3e6 USDC on each chain, so the Builder should attempt to bridge 2 USDC to chain 8453
@@ -199,19 +225,10 @@
                 )
             ),
             "calldata is CCTPBridgeActions.bridgeUSDC(address(0xBd3fa81B58Ba92a82136038B25aDec7066af3155), 2e6, 6, bytes32(uint256(uint160(0xa11ce))), usdc_(1)));"
->>>>>>> 65e49d38
         );
         assertEq(
             result.quarkOperations[0].expiry, BLOCK_TIMESTAMP + 7 days, "expiry is current blockTimestamp + 7 days"
         );
-<<<<<<< HEAD
-
-        // check the actions
-        assertEq(result.actions.length, 1, "one action");
-        assertEq(result.actions[0].chainId, 1, "operation is on chainid 1");
-        assertEq(result.actions[0].quarkAccount, address(0xa11ce), "0xa11ce sends the funds");
-        assertEq(result.actions[0].actionType, "TRANSFER", "action type is 'TRANSFER'");
-=======
         assertEq(
             result.quarkOperations[1].scriptAddress,
             address(
@@ -246,20 +263,12 @@
         assertEq(result.actions[0].chainId, 1, "operation is on chainid 1");
         assertEq(result.actions[0].quarkAccount, address(0xa11ce), "0xa11ce sends the funds");
         assertEq(result.actions[0].actionType, "BRIDGE", "action type is 'BRIDGE'");
->>>>>>> 65e49d38
         assertEq(result.actions[0].paymentMethod, "OFFCHAIN", "payment method is 'OFFCHAIN'");
         assertEq(result.actions[0].paymentToken, address(0), "payment token is null");
         assertEq(result.actions[0].paymentMaxCost, 0, "payment has no max cost, since 'OFFCHAIN'");
         assertEq(
             result.actions[0].actionContext,
             abi.encode(
-<<<<<<< HEAD
-                Actions.TransferActionContext({
-                    amount: 1e6,
-                    price: 1e8,
-                    token: USDC_1,
-                    chainId: 1,
-=======
                 Actions.BridgeActionContext({
                     amount: 2e6,
                     price: 1e8,
@@ -285,24 +294,15 @@
                     price: 1e8,
                     token: USDC_8453,
                     chainId: 8453,
->>>>>>> 65e49d38
                     recipient: address(0xceecee)
                 })
             ),
             "action context encoded from TransferActionContext"
         );
 
-<<<<<<< HEAD
-        // TODO: actually generate digests
-        // assertNotEq0(result.quarkOperationDigest, hex"", "non-empty single digest");
-        // assertNotEq0(result.multiQuarkOperationDigest, hex"", "non-empty single digest");
-    }
-    // TODO: Test multiQuarkOperationDigest when Bridge operation logic is implemented
-=======
         assertEq(result.quarkOperationDigest, hex"", "empty single digest");
         assertNotEq(result.multiQuarkOperationDigest, hex"", "non-empty multi digest");
     }
->>>>>>> 65e49d38
 
     /**
      *
