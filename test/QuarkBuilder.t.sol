--- conflicted
+++ resolved
@@ -184,14 +184,10 @@
             "action context encoded from TransferActionContext"
         );
 
-<<<<<<< HEAD
-        assertNotEq(result.quarkOperationDigest, hex"", "non-empty single digest");
-=======
         // TODO: Check the contents of the EIP712 data
         assertNotEq(result.eip712Data.digest, hex"", "non-empty digest");
         assertNotEq(result.eip712Data.domainSeparator, hex"", "non-empty domain separator");
         assertNotEq(result.eip712Data.hashStruct, hex"", "non-empty hashStruct");
->>>>>>> 967211ac
     }
 
     function testSimpleBridgeTransferSucceeds() public {
@@ -434,8 +430,10 @@
             "action context encoded from TransferActionContext"
         );
 
-<<<<<<< HEAD
-        assertNotEq(result.quarkOperationDigest, hex"", "non-empty digest");
+        // TODO: Check the contents of the EIP712 data
+        assertNotEq(result.eip712Data.digest, hex"", "non-empty digest");
+        assertNotEq(result.eip712Data.domainSeparator, hex"", "non-empty domain separator");
+        assertNotEq(result.eip712Data.hashStruct, hex"", "non-empty hashStruct");
     }
 
     function testSimpleLocalTransferMax() public {
@@ -506,12 +504,6 @@
         );
 
         assertNotEq(result.quarkOperationDigest, hex"", "non-empty single digest");
-=======
-        // TODO: Check the contents of the EIP712 data
-        assertNotEq(result.eip712Data.digest, hex"", "non-empty digest");
-        assertNotEq(result.eip712Data.domainSeparator, hex"", "non-empty domain separator");
-        assertNotEq(result.eip712Data.hashStruct, hex"", "non-empty hashStruct");
->>>>>>> 967211ac
     }
 
     function testSimpleBridgeTransferMax() public {}
