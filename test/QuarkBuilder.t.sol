--- conflicted
+++ resolved
@@ -17,17 +17,10 @@
 
 contract QuarkBuilderTest is Test {
     uint256 constant BLOCK_TIMESTAMP = 123_456_789;
-<<<<<<< HEAD
-    address constant ETH_USD_PRICE_FEED = 0x5f4eC3Df9cbd43714FE2740f5E3616155c5b8419;
-    address constant ETH_USD_PRICE_FEED_BASE = 0x71041dddad3595F9CEd3DcCFBe3D1F4b0a16Bb70;
-    address constant USDC_1 = address(0xA0b86991c6218b36c1d19D4a2e9Eb0cE3606eB48);
-    address constant USDC_8453 = address(0x833589fCD6eDb6E08f4c7C32D4f71b54bdA02913);
-=======
     address constant ETH_USD_PRICE_FEED_1 = 0x5f4eC3Df9cbd43714FE2740f5E3616155c5b8419;
     address constant ETH_USD_PRICE_FEED_8453 = 0x71041dddad3595F9CEd3DcCFBe3D1F4b0a16Bb70;
     address constant USDC_1 = 0xA0b86991c6218b36c1d19D4a2e9Eb0cE3606eB48;
     address constant USDC_8453 = 0x833589fCD6eDb6E08f4c7C32D4f71b54bdA02913;
->>>>>>> 24124270
 
     function testInsufficientFunds() public {
         QuarkBuilder builder = new QuarkBuilder();
@@ -140,11 +133,7 @@
 
         address transferActionsAddress = CodeJarHelper.getCodeAddress(type(TransferActions).creationCode);
         address paycallAddress = CodeJarHelper.getCodeAddress(
-<<<<<<< HEAD
-            abi.encodePacked(type(Paycall).creationCode, abi.encode(ETH_USD_PRICE_FEED, USDC_1))
-=======
             abi.encodePacked(type(Paycall).creationCode, abi.encode(ETH_USD_PRICE_FEED_1, USDC_1))
->>>>>>> 24124270
         );
 
         assertEq(result.version, "1.0.0", "version 1");
@@ -326,11 +315,7 @@
     function testSimpleBridgeTransferWithPaycallSucceeds() public {
         QuarkBuilder builder = new QuarkBuilder();
         PaymentInfo.PaymentMaxCost[] memory maxCosts = new PaymentInfo.PaymentMaxCost[](2);
-<<<<<<< HEAD
-        maxCosts[0] = PaymentInfo.PaymentMaxCost({chainId: 1, amount: 1e5});
-=======
         maxCosts[0] = PaymentInfo.PaymentMaxCost({chainId: 1, amount: 5e5});
->>>>>>> 24124270
         maxCosts[1] = PaymentInfo.PaymentMaxCost({chainId: 8453, amount: 1e5});
 
         // Note: There are 3e6 USDC on each chain, so the Builder should attempt to bridge 2 USDC to chain 8453
@@ -340,17 +325,10 @@
             paymentUsdc_(maxCosts)
         );
         address paycallAddress = CodeJarHelper.getCodeAddress(
-<<<<<<< HEAD
-            abi.encodePacked(type(Paycall).creationCode, abi.encode(ETH_USD_PRICE_FEED, USDC_1))
-        );
-        address paycallAddressBase = CodeJarHelper.getCodeAddress(
-            abi.encodePacked(type(Paycall).creationCode, abi.encode(ETH_USD_PRICE_FEED_BASE, USDC_8453))
-=======
             abi.encodePacked(type(Paycall).creationCode, abi.encode(ETH_USD_PRICE_FEED_1, USDC_1))
         );
         address paycallAddressBase = CodeJarHelper.getCodeAddress(
             abi.encodePacked(type(Paycall).creationCode, abi.encode(ETH_USD_PRICE_FEED_8453, USDC_8453))
->>>>>>> 24124270
         );
         address cctpBridgeActionsAddress = CodeJarHelper.getCodeAddress(type(CCTPBridgeActions).creationCode);
         assertEq(result.version, "1.0.0", "version 1");
@@ -371,24 +349,14 @@
                 abi.encodeWithSelector(
                     CCTPBridgeActions.bridgeUSDC.selector,
                     address(0xBd3fa81B58Ba92a82136038B25aDec7066af3155),
-<<<<<<< HEAD
-                    2e6,
-=======
                     2.1e6,
->>>>>>> 24124270
                     6,
                     bytes32(uint256(uint160(0xa11ce))),
                     usdc_(1)
                 ),
-<<<<<<< HEAD
-                1e5
-            ),
-            "calldata is Paycall.run(CCTPBridgeActions.bridgeUSDC(address(0xBd3fa81B58Ba92a82136038B25aDec7066af3155), 2e6, 6, bytes32(uint256(uint160(0xa11ce))), usdc_(1))));"
-=======
                 0.5e6
             ),
             "calldata is Paycall.run(CCTPBridgeActions.bridgeUSDC(address(0xBd3fa81B58Ba92a82136038B25aDec7066af3155), 2.1e6, 6, bytes32(uint256(uint160(0xa11ce))), usdc_(1))), 5e5);"
->>>>>>> 24124270
         );
         assertEq(
             result.quarkOperations[0].expiry, BLOCK_TIMESTAMP + 7 days, "expiry is current blockTimestamp + 7 days"
@@ -404,15 +372,9 @@
                 Paycall.run.selector,
                 CodeJarHelper.getCodeAddress(type(TransferActions).creationCode),
                 abi.encodeWithSelector(TransferActions.transferERC20Token.selector, usdc_(8453), address(0xceecee), 5e6),
-<<<<<<< HEAD
-                1e5
-            ),
-            "calldata is Paycall.run(TransferActions.transferERC20Token(USDC_8453, address(0xceecee), 5e6));"
-=======
                 0.1e6
             ),
             "calldata is Paycall.run(TransferActions.transferERC20Token(USDC_8453, address(0xceecee), 5e6), 1e5);"
->>>>>>> 24124270
         );
         assertEq(
             result.quarkOperations[1].expiry, BLOCK_TIMESTAMP + 7 days, "expiry is current blockTimestamp + 7 days"
@@ -425,20 +387,12 @@
         assertEq(result.actions[0].actionType, "BRIDGE", "action type is 'BRIDGE'");
         assertEq(result.actions[0].paymentMethod, "PAY_CALL", "payment method is 'PAY_CALL'");
         assertEq(result.actions[0].paymentToken, USDC_1, "payment token is USDC on mainnet");
-<<<<<<< HEAD
-        assertEq(result.actions[0].paymentMaxCost, 1e5, "payment should have max cost of 1e5");
-=======
         assertEq(result.actions[0].paymentMaxCost, 0.5e6, "payment should have max cost of 5e5");
->>>>>>> 24124270
         assertEq(
             result.actions[0].actionContext,
             abi.encode(
                 Actions.BridgeActionContext({
-<<<<<<< HEAD
-                    amount: 2e6,
-=======
                     amount: 2.1e6,
->>>>>>> 24124270
                     price: 1e8,
                     token: USDC_1,
                     chainId: 1,
@@ -454,11 +408,7 @@
         assertEq(result.actions[1].actionType, "TRANSFER", "action type is 'TRANSFER'");
         assertEq(result.actions[1].paymentMethod, "PAY_CALL", "payment method is 'PAY_CALL'");
         assertEq(result.actions[1].paymentToken, USDC_8453, "payment token is USDC on Base");
-<<<<<<< HEAD
-        assertEq(result.actions[1].paymentMaxCost, 1e5, "payment should have max cost of 1e5");
-=======
         assertEq(result.actions[1].paymentMaxCost, 0.1e6, "payment should have max cost of 1e5");
->>>>>>> 24124270
         assertEq(
             result.actions[1].actionContext,
             abi.encode(
