--- conflicted
+++ resolved
@@ -12,26 +12,16 @@
 import {CodeJarHelper} from "../src/builder/CodeJarHelper.sol";
 import {QuarkBuilder} from "../src/builder/QuarkBuilder.sol";
 import {Paycall} from "../src/Paycall.sol";
-<<<<<<< HEAD
 import {Quotecall} from "../src/Quotecall.sol";
-=======
->>>>>>> 4e41a034
 import {PaycallWrapper} from "../src/builder/PaycallWrapper.sol";
 import {PaymentInfo} from "../src/builder/PaymentInfo.sol";
 
 contract QuarkBuilderTest is Test {
     uint256 constant BLOCK_TIMESTAMP = 123_456_789;
-<<<<<<< HEAD
-    address constant ETH_USD_PRICE_FEED = 0x5f4eC3Df9cbd43714FE2740f5E3616155c5b8419;
-    address constant ETH_USD_PRICE_FEED_BASE = 0x71041dddad3595F9CEd3DcCFBe3D1F4b0a16Bb70;
-    address constant USDC_1 = address(0xA0b86991c6218b36c1d19D4a2e9Eb0cE3606eB48);
-    address constant USDC_8453 = address(0x833589fCD6eDb6E08f4c7C32D4f71b54bdA02913);
-=======
     address constant ETH_USD_PRICE_FEED_1 = 0x5f4eC3Df9cbd43714FE2740f5E3616155c5b8419;
     address constant ETH_USD_PRICE_FEED_8453 = 0x71041dddad3595F9CEd3DcCFBe3D1F4b0a16Bb70;
     address constant USDC_1 = 0xA0b86991c6218b36c1d19D4a2e9Eb0cE3606eB48;
     address constant USDC_8453 = 0x833589fCD6eDb6E08f4c7C32D4f71b54bdA02913;
->>>>>>> 4e41a034
 
     function testInsufficientFunds() public {
         QuarkBuilder builder = new QuarkBuilder();
