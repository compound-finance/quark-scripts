--- conflicted
+++ resolved
@@ -251,12 +251,8 @@
             quarkStates: quarkStates_(address(0xa11ce), 12),
             assetPositionsList: assetPositionsList,
             cometPositions: emptyCometPositions_(),
-<<<<<<< HEAD
             morphoPositions: emptyMorphoPositions_(),
             morphoVaultPositions: emptyMorphoVaultPositions_()
-=======
-            morphoPositions: emptyMorphoPositions_()
->>>>>>> 9e6cf930
         });
         QuarkBuilder.BuilderResult memory result = builder.swap(
             buyUsdc_(1, weth_(1), 1e18, 3000e6, address(0xa11ce), BLOCK_TIMESTAMP), // swap 1 ETH on chain 1 to 3000 USDC
@@ -416,36 +412,24 @@
             quarkStates: quarkStates_(address(0xa11ce), 12),
             assetPositionsList: assetPositionsList_(1, address(0xa11ce), uint256(9005e6)),
             cometPositions: emptyCometPositions_(),
-<<<<<<< HEAD
             morphoPositions: emptyMorphoPositions_(),
             morphoVaultPositions: emptyMorphoVaultPositions_()
-=======
-            morphoPositions: emptyMorphoPositions_()
->>>>>>> 9e6cf930
         });
         chainAccountsList[1] = Accounts.ChainAccounts({
             chainId: 8453,
             quarkStates: quarkStates_(address(0xb0b), 2),
             assetPositionsList: assetPositionsList_(8453, address(0xb0b), uint256(0)),
             cometPositions: emptyCometPositions_(),
-<<<<<<< HEAD
             morphoPositions: emptyMorphoPositions_(),
             morphoVaultPositions: emptyMorphoVaultPositions_()
-=======
-            morphoPositions: emptyMorphoPositions_()
->>>>>>> 9e6cf930
         });
         chainAccountsList[2] = Accounts.ChainAccounts({
             chainId: 7777,
             quarkStates: quarkStates_(address(0xc0b), 5),
             assetPositionsList: assetPositionsList_(7777, address(0xc0b), uint256(0)),
             cometPositions: emptyCometPositions_(),
-<<<<<<< HEAD
             morphoPositions: emptyMorphoPositions_(),
             morphoVaultPositions: emptyMorphoVaultPositions_()
-=======
-            morphoPositions: emptyMorphoPositions_()
->>>>>>> 9e6cf930
         });
 
         QuarkBuilder.BuilderResult memory result = builder.swap(
