{
    "files": {
        "uniswap-v3-periphery/PoolAddress.sol": {
            "source": {
                "git": {
                    "repo": "git@github.com:Uniswap/v3-periphery.git",
                    "commit": "697c2474757ea89fec12a4e6db16a574fe259610",
                    "path": "contracts/libraries/PoolAddress.sol"
                }
            },
            "patches": [
                {
                    "oldStart": 1,
                    "oldLines": 6,
                    "newStart": 1,
                    "newLines": 6,
                    "lines": [
                        " // SPDX-License-Identifier: GPL-2.0-or-later",
                        "-pragma solidity 0.8.23;",
                        "+pragma solidity >=0.5.0;",
                        " ",
                        " /// @title Provides functions for deriving a pool address from the factory, tokens, and the fee",
                        " library PoolAddress {",
                        "     bytes32 internal constant POOL_INIT_CODE_HASH = 0xe34f199b19b2b4f47f68442619d555527d244f78a3297ea89325f843f87b8b54;"
                    ]
                },
                {
                    "oldStart": 16,
                    "oldLines": 9,
                    "newStart": 16,
                    "newLines": 13,
                    "lines": [
                        "     /// @param tokenA The first token of a pool, unsorted",
                        "     /// @param tokenB The second token of a pool, unsorted",
                        "     /// @param fee The fee level of the pool",
                        "     /// @return Poolkey The pool details with ordered token0 and token1 assignments",
                        "-    function getPoolKey(address tokenA, address tokenB, uint24 fee) internal pure returns (PoolKey memory) {",
                        "+    function getPoolKey(",
                        "+        address tokenA,",
                        "+        address tokenB,",
                        "+        uint24 fee",
                        "+    ) internal pure returns (PoolKey memory) {",
                        "         if (tokenA > tokenB) (tokenA, tokenB) = (tokenB, tokenA);",
                        "         return PoolKey({token0: tokenA, token1: tokenB, fee: fee});",
                        "     }",
                        " "
                    ]
                },
                {
                    "oldStart": 26,
                    "oldLines": 19,
                    "newStart": 30,
                    "newLines": 17,
                    "lines": [
                        "     /// @param factory The Uniswap V3 factory contract address",
                        "     /// @param key The PoolKey",
                        "     /// @return pool The contract address of the V3 pool",
                        "     function computeAddress(address factory, PoolKey memory key) internal pure returns (address pool) {",
                        "-        require(key.token0 < key.token1, \"PoolAddress: wrong token order\");",
                        "+        require(key.token0 < key.token1);",
                        "         pool = address(",
                        "-            uint160(",
                        "-                uint256(",
                        "-                    keccak256(",
                        "-                        abi.encodePacked(",
                        "-                            hex\"ff\",",
                        "-                            factory,",
                        "-                            keccak256(abi.encode(key.token0, key.token1, key.fee)),",
                        "-                            POOL_INIT_CODE_HASH",
                        "-                        )",
                        "+            uint256(",
                        "+                keccak256(",
                        "+                    abi.encodePacked(",
                        "+                        hex'ff',",
                        "+                        factory,",
                        "+                        keccak256(abi.encode(key.token0, key.token1, key.fee)),",
                        "+                        POOL_INIT_CODE_HASH",
                        "                     )",
                        "                 )",
                        "             )",
                        "         );"
                    ]
                }
            ]
        },
        "chainlink/AggregatorV3Interface.sol": {
            "source": {
                "git": {
                    "repo": "org-25111032@github.com:smartcontractkit/chainlink.git",
                    "commit": "dd2c5ef1a71d821d97f199573b04df71dcab6172",
                    "path": "contracts/src/v0.8/shared/interfaces/AggregatorV3Interface.sol"
                }
            },
            "patches": [
                {
                    "oldStart": 1,
                    "oldLines": 20,
                    "newStart": 1,
                    "newLines": 19,
                    "lines": [
                      " // SPDX-License-Identifier: MIT",
                      " pragma solidity ^0.8.0;",
                      " ",
                      " interface AggregatorV3Interface {",
                      "-    function decimals() external view returns (uint8);",
                      "+  function decimals() external view returns (uint8);",
                      " ",
                      "-    function description() external view returns (string memory);",
                      "+  function description() external view returns (string memory);",
                      " ",
                      "-    function version() external view returns (uint256);",
                      "+  function version() external view returns (uint256);",
                      " ",
                      "-    function getRoundData(uint80 _roundId)",
                      "-        external",
                      "-        view",
                      "-        returns (uint80 roundId, int256 answer, uint256 startedAt, uint256 updatedAt, uint80 answeredInRound);",
                      "+  function getRoundData(",
                      "+    uint80 _roundId",
                      "+  ) external view returns (uint80 roundId, int256 answer, uint256 startedAt, uint256 updatedAt, uint80 answeredInRound);",
                      " ",
                      "-    function latestRoundData()",
                      "-        external",
                      "-        view",
                      "-        returns (uint80 roundId, int256 answer, uint256 startedAt, uint256 updatedAt, uint80 answeredInRound);",
                      "+  function latestRoundData()",
                      "+    external",
                      "+    view",
                      "+    returns (uint80 roundId, int256 answer, uint256 startedAt, uint256 updatedAt, uint80 answeredInRound);",
                      " }"
                    ]
                  }
            ]
<<<<<<< HEAD
        }, 
=======
        },
        "uniswap-swap-router-contracts/IApproveAndCall.sol": {
            "source": {
                "git": {
                    "repo": "git@github.com:Uniswap/swap-router-contracts.git",
                    "commit": "c696aada49b33c8e764e6f0bd0a0a56bd8aa455f",
                    "path": "contracts/interfaces/IApproveAndCall.sol"
                }
            },
            "patches": [
                {
                  "oldStart": 1,
                  "oldLines": 6,
                  "newStart": 1,
                  "newLines": 6,
                  "lines": [
                    " // SPDX-License-Identifier: GPL-2.0-or-later",
                    "-pragma solidity >=0.7.6;",
                    "+pragma solidity =0.7.6;",
                    " pragma abicoder v2;",
                    " ",
                    " interface IApproveAndCall {",
                    "     enum ApprovalType {NOT_REQUIRED, MAX, MAX_MINUS_ONE, ZERO_THEN_MAX, ZERO_THEN_MAX_MINUS_ONE}"
                  ]
                }
            ]
        },
        "uniswap-swap-router-contracts/ISwapRouter02.sol": {
            "source": {
                "git": {
                    "repo": "git@github.com:Uniswap/swap-router-contracts.git",
                    "commit": "c696aada49b33c8e764e6f0bd0a0a56bd8aa455f",
                    "path": "contracts/interfaces/ISwapRouter02.sol"
                }
            },
            "patches": [
                {
                  "oldStart": 1,
                  "oldLines": 16,
                  "newStart": 1,
                  "newLines": 15,
                  "lines": [
                    " // SPDX-License-Identifier: GPL-2.0-or-later",
                    " pragma solidity >=0.7.5;",
                    " pragma abicoder v2;",
                    " ",
                    "-import \"@uniswap/v3-periphery/contracts/interfaces/ISelfPermit.sol\";",
                    "+import '@uniswap/v3-periphery/contracts/interfaces/ISelfPermit.sol';",
                    " ",
                    "-import \"@uniswap/swap-router-contracts/contracts/interfaces/IV2SwapRouter.sol\";",
                    "-import \"@uniswap/swap-router-contracts/contracts/interfaces/IV3SwapRouter.sol\";",
                    "-import \"@uniswap/swap-router-contracts/contracts/interfaces/IMulticallExtended.sol\";",
                    "+import './IV2SwapRouter.sol';",
                    "+import './IV3SwapRouter.sol';",
                    "+import './IApproveAndCall.sol';",
                    "+import './IMulticallExtended.sol';",
                    " ",
                    "-import \"./IApproveAndCall.sol\";",
                    "-",
                    " /// @title Router token swapping functionality",
                    " interface ISwapRouter02 is IV2SwapRouter, IV3SwapRouter, IApproveAndCall, IMulticallExtended, ISelfPermit {",
                    " ",
                    " }"
                  ]
                }
            ]
        },
>>>>>>> c6c524e2
        "morpho_blue_periphery/MathLib.sol":{
            "source": {
                "git": {
                    "repo": "git@github.com:morpho-org/morpho-blue.git",
                    "commit": "0448402af51b8293ed36653de43cbee8d4d2bfda",
                    "path": "src/libraries/MathLib.sol"
                }
<<<<<<< HEAD
            }, 
            "patches": []
        }, 
=======
            },
            "patches": []
        },
>>>>>>> c6c524e2
        "morpho_blue_periphery/SharesMathLib.sol":{
            "source": {
                "git": {
                    "repo": "git@github.com:morpho-org/morpho-blue.git",
                    "commit": "0448402af51b8293ed36653de43cbee8d4d2bfda",
                    "path": "src/libraries/SharesMathLib.sol"
                }
<<<<<<< HEAD
            }, 
=======
            },
>>>>>>> c6c524e2
            "patches": []
        }
    }
}<|MERGE_RESOLUTION|>--- conflicted
+++ resolved
@@ -131,10 +131,7 @@
                     ]
                   }
             ]
-<<<<<<< HEAD
         }, 
-=======
-        },
         "uniswap-swap-router-contracts/IApproveAndCall.sol": {
             "source": {
                 "git": {
@@ -201,7 +198,6 @@
                 }
             ]
         },
->>>>>>> c6c524e2
         "morpho_blue_periphery/MathLib.sol":{
             "source": {
                 "git": {
@@ -209,15 +205,9 @@
                     "commit": "0448402af51b8293ed36653de43cbee8d4d2bfda",
                     "path": "src/libraries/MathLib.sol"
                 }
-<<<<<<< HEAD
             }, 
             "patches": []
         }, 
-=======
-            },
-            "patches": []
-        },
->>>>>>> c6c524e2
         "morpho_blue_periphery/SharesMathLib.sol":{
             "source": {
                 "git": {
@@ -225,11 +215,7 @@
                     "commit": "0448402af51b8293ed36653de43cbee8d4d2bfda",
                     "path": "src/libraries/SharesMathLib.sol"
                 }
-<<<<<<< HEAD
-            }, 
-=======
-            },
->>>>>>> c6c524e2
+            },
             "patches": []
         }
     }
