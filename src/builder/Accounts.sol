// SPDX-License-Identifier: BSD-3-Clause
pragma solidity ^0.8.23;

import {PaymentInfo} from "./PaymentInfo.sol";
import {Strings} from "./Strings.sol";
import {PaymentInfo} from "./PaymentInfo.sol";

library Accounts {
    struct ChainAccounts {
        uint256 chainId;
        QuarkState[] quarkStates;
        AssetPositions[] assetPositionsList;
    }

    // We map this to the Portfolio data structure that the client will already have.
    // This includes fields that builder may not necessarily need, however it makes
    // the client encoding that much simpler.
    struct QuarkState {
        address account;
        uint96 quarkNextNonce;
    }

    // Similarly, this is designed to intentionally reduce the encoding burden for the client
    // by making it equivalent in structure to data already in portfolios.
    struct AssetPositions {
        address asset;
        string symbol;
        uint256 decimals;
        uint256 usdPrice;
        AccountBalance[] accountBalances;
    }

    struct AccountBalance {
        address account;
        uint256 balance;
    }

    function findChainAccounts(uint256 chainId, ChainAccounts[] memory chainAccountsList)
        internal
        pure
        returns (ChainAccounts memory found)
    {
        for (uint256 i = 0; i < chainAccountsList.length; ++i) {
            if (chainAccountsList[i].chainId == chainId) {
                return found = chainAccountsList[i];
            }
        }
    }

    function findAssetPositions(string memory assetSymbol, AssetPositions[] memory assetPositionsList)
        internal
        pure
        returns (AssetPositions memory found)
    {
        for (uint256 i = 0; i < assetPositionsList.length; ++i) {
            if (Strings.stringEqIgnoreCase(assetSymbol, assetPositionsList[i].symbol)) {
                return found = assetPositionsList[i];
            }
        }
    }

    function findAssetPositions(string memory assetSymbol, uint256 chainId, ChainAccounts[] memory chainAccountsList)
        internal
        pure
        returns (AssetPositions memory found)
    {
        ChainAccounts memory chainAccounts = findChainAccounts(chainId, chainAccountsList);
        return findAssetPositions(assetSymbol, chainAccounts.assetPositionsList);
    }

    function findAssetPositions(address assetAddress, AssetPositions[] memory assetPositionsList)
        internal
        pure
        returns (AssetPositions memory found)
    {
        for (uint256 i = 0; i < assetPositionsList.length; ++i) {
            if (assetAddress == assetPositionsList[i].asset) {
                return found = assetPositionsList[i];
            }
        }
    }

    function findAssetPositions(address assetAddress, uint256 chainId, ChainAccounts[] memory chainAccountsList)
        internal
        pure
        returns (AssetPositions memory found)
    {
        ChainAccounts memory chainAccounts = findChainAccounts(chainId, chainAccountsList);
        return findAssetPositions(assetAddress, chainAccounts.assetPositionsList);
    }

    function findQuarkState(address account, Accounts.QuarkState[] memory quarkStates)
        internal
        pure
        returns (Accounts.QuarkState memory state)
    {
        for (uint256 i = 0; i < quarkStates.length; ++i) {
            if (quarkStates[i].account == account) {
                return state = quarkStates[i];
            }
        }
    }

    function findChainAccountsWithPaymentInfo(
        ChainAccounts[] memory chainAccountsList,
        PaymentInfo.Payment memory payment
    ) internal pure returns (ChainAccounts[] memory found) {
        ChainAccounts[] memory filteredAccounts = new ChainAccounts[](chainAccountsList.length);
        uint256 count = 0;

        for (uint256 i = 0; i < chainAccountsList.length; ++i) {
            if (PaymentInfo.hasMaxCostForChain(payment, chainAccountsList[i].chainId)) {
                filteredAccounts[count++] = chainAccountsList[i];
            }
        }

        return truncate(filteredAccounts, count);
    }

    function sumBalances(AssetPositions memory assetPositions) internal pure returns (uint256) {
        uint256 totalBalance = 0;
        for (uint256 i = 0; i < assetPositions.accountBalances.length; ++i) {
            totalBalance += assetPositions.accountBalances[i].balance;
        }
        return totalBalance;
    }

    function getBalanceOnChain(string memory assetSymbol, uint256 chainId, ChainAccounts[] memory chainAccountsList)
        internal
        pure
        returns (uint256)
    {
        AssetPositions memory positions = findAssetPositions(assetSymbol, chainId, chainAccountsList);
        return sumBalances(positions);
    }

<<<<<<< HEAD
    /*
    * @notice Get the total available asset balance for a given token symbol across chains
    * Substraction of max cost is done if the payment token is the transfer token to readjust the available balance
    * @param tokenSymbol The token symbol to check
    * @param chainAccountsList The list of chain accounts to check
    * @param payment The payment info to check
    * @return The total available asset balance
    */
    function totalAvailableAsset(
        string memory tokenSymbol,
        Accounts.ChainAccounts[] memory chainAccountsList,
        PaymentInfo.Payment memory payment
    ) internal pure returns (uint256) {
        uint256 total = 0;

        for (uint256 i = 0; i < chainAccountsList.length; ++i) {
            total += Accounts.sumBalances(
                Accounts.findAssetPositions(tokenSymbol, chainAccountsList[i].chainId, chainAccountsList)
            );

            // Account for max cost if the payment token is the transfer token
            // Simply offset the max cost from the available asset batch
            if (payment.isToken && Strings.stringEqIgnoreCase(payment.currency, tokenSymbol)) {
                total -= PaymentInfo.findMaxCost(payment, chainAccountsList[i].chainId);
            }
        }
        return total;
=======
    function truncate(ChainAccounts[] memory chainAccountsList, uint256 length)
        internal
        pure
        returns (ChainAccounts[] memory)
    {
        ChainAccounts[] memory result = new ChainAccounts[](length);
        for (uint256 i = 0; i < length; ++i) {
            result[i] = chainAccountsList[i];
        }
        return result;
>>>>>>> b0334167
    }
}<|MERGE_RESOLUTION|>--- conflicted
+++ resolved
@@ -134,7 +134,6 @@
         return sumBalances(positions);
     }
 
-<<<<<<< HEAD
     /*
     * @notice Get the total available asset balance for a given token symbol across chains
     * Substraction of max cost is done if the payment token is the transfer token to readjust the available balance
@@ -162,7 +161,8 @@
             }
         }
         return total;
-=======
+    }
+    
     function truncate(ChainAccounts[] memory chainAccountsList, uint256 length)
         internal
         pure
@@ -173,6 +173,5 @@
             result[i] = chainAccountsList[i];
         }
         return result;
->>>>>>> b0334167
     }
 }