// SPDX-License-Identifier: BSD-3-Clause
pragma solidity ^0.8.23;

import {IQuarkWallet} from "quark-core/src/interfaces/IQuarkWallet.sol";

import {Actions} from "./Actions.sol";
import {Accounts} from "./Accounts.sol";
import {BridgeRoutes} from "./BridgeRoutes.sol";
import {EIP712Helper} from "./EIP712Helper.sol";
import {Strings} from "./Strings.sol";
<<<<<<< HEAD
=======
import {PaycallWrapper} from "./PaycallWrapper.sol";
>>>>>>> 4e41a034
import {PaymentInfo} from "./PaymentInfo.sol";

contract QuarkBuilder {
    /* ===== Constants ===== */

    string constant VERSION = "1.0.0";
    uint256 constant MAX_BRIDGE_ACTION = 1;

    // Note: This is a default max cost for passing into paycall if PaymentMaxCost is missing for particular chainId
    uint256 constant DEFAULT_MAX_PAYCALL_COST = 40e6;

    /* ===== Custom Errors ===== */

    error AssetPositionNotFound();
    error FundsUnavailable();
    error InsufficientFunds();
    error InvalidInput();
    error MaxCostTooHigh();
    error TooManyBridgeOperations();
    error InvalidActionType();

    /* ===== Input Types ===== */

    /* ===== Output Types ===== */

    struct BuilderResult {
        // version of the builder interface. (Same as VERSION, but attached to the output.)
        string version;
        // array of quark operations to execute to fulfill the client intent
        IQuarkWallet.QuarkOperation[] quarkOperations;
        // array of action context and other metadata corresponding 1:1 with quarkOperations
        Actions.Action[] actions;
        // EIP-712 digest to sign for either a MultiQuarkOperation or a single QuarkOperation to fulfill the client intent.
        // The digest will be for a MultiQuarkOperation if there are more than one QuarkOperations in the BuilderResult.
        // Otherwise, the digest will be for a single QuarkOperation.
        bytes32 quarkOperationDigest;
        // client-provided paymentCurrency string that was used to derive token addresses.
        // client may re-use this string to construct a request that simulates the transaction.
        string paymentCurrency;
    }

    /* ===== Helper Functions ===== */

    /* ===== Main Implementation ===== */

    struct TransferIntent {
        uint256 chainId;
        string assetSymbol;
        uint256 amount;
        address sender;
        address recipient;
        uint256 blockTimestamp;
    }

    // TODO: handle transfer max
    // TODO: support expiry
    function transfer(
        TransferIntent memory transferIntent,
        Accounts.ChainAccounts[] memory chainAccountsList,
        PaymentInfo.Payment memory payment
    ) external pure returns (BuilderResult memory) {
        // TransferMax flag
        bool transferMax = transferIntent.amount == type(uint256).max;
        // Convert transferIntent to user aggregated balance
        if (transferMax) {
            transferIntent.amount = totalAvailableAsset(transferIntent.assetSymbol, chainAccountsList, payment);
        }

        assertSufficientFunds(transferIntent, chainAccountsList);
        assertFundsAvailable(transferIntent, chainAccountsList, payment);

        /*
         * at most one bridge operation per non-destination chain,
         * and at most one transferIntent operation on the destination chain.
         *
         * therefore the upper bound is chainAccountsList.length.
         */
        uint256 actionIndex = 0;
        // TODO: actually allocate quark actions
        Actions.Action[] memory actions = new Actions.Action[](chainAccountsList.length);
        IQuarkWallet.QuarkOperation[] memory quarkOperations =
            new IQuarkWallet.QuarkOperation[](chainAccountsList.length);

        if (needsBridgedFunds(transferIntent, chainAccountsList)) {
            // Note: Assumes that the asset uses the same # of decimals on each chain
            uint256 balanceOnDstChain =
                Accounts.getBalanceOnChain(transferIntent.assetSymbol, transferIntent.chainId, chainAccountsList);
            uint256 amountLeftToBridge = transferIntent.amount - balanceOnDstChain;
            // If the payment token is the transfer token and user opt for paying with the payment token, need to add max cost back to the amountLeftToBridge for target chain
            if (payment.isToken && Strings.stringEqIgnoreCase(payment.currency, transferIntent.assetSymbol)) {
                amountLeftToBridge += PaymentInfo.findMaxCost(payment, transferIntent.chainId);
            }

            uint256 bridgeActionCount = 0;
            // TODO: bridge routing logic (which bridge to prioritize, how many bridges?)
            // Iterate chainAccountList and find upto 2 chains that can provide enough fund
            // Backend can provide optimal routes by adjust the order in chainAccountList.
            for (uint256 i = 0; i < chainAccountsList.length; ++i) {
                if (amountLeftToBridge == 0) {
                    break;
                }

                Accounts.ChainAccounts memory srcChainAccounts = chainAccountsList[i];
                if (srcChainAccounts.chainId == transferIntent.chainId) {
                    continue;
                }

                if (
                    !BridgeRoutes.canBridge(srcChainAccounts.chainId, transferIntent.chainId, transferIntent.assetSymbol)
                ) {
                    continue;
                }

                Accounts.AssetPositions memory srcAssetPositions =
                    Accounts.findAssetPositions(transferIntent.assetSymbol, srcChainAccounts.assetPositionsList);
                Accounts.AccountBalance[] memory srcAccountBalances = srcAssetPositions.accountBalances;
                // TODO: Make logic smarter. Currently, this uses a greedy algorithm.
                // e.g. Optimize by trying to bridge with the least amount of bridge operations
                for (uint256 j = 0; j < srcAccountBalances.length; ++j) {
                    if (bridgeActionCount >= MAX_BRIDGE_ACTION) {
                        revert TooManyBridgeOperations();
                    }

                    uint256 amountToBridge = srcAccountBalances[j].balance >= amountLeftToBridge
                        ? amountLeftToBridge
                        : srcAccountBalances[j].balance;
                    amountLeftToBridge -= amountToBridge;

                    (quarkOperations[actionIndex], actions[actionIndex]) = Actions.bridgeAsset(
                        Actions.BridgeAsset({
                            chainAccountsList: chainAccountsList,
                            assetSymbol: transferIntent.assetSymbol,
                            amount: amountToBridge,
                            // where it comes from
                            srcChainId: srcChainAccounts.chainId,
                            sender: srcAccountBalances[j].account,
                            // where it goes
                            destinationChainId: transferIntent.chainId,
                            recipient: transferIntent.sender,
                            blockTimestamp: transferIntent.blockTimestamp
                        }),
<<<<<<< HEAD
                        payment,
                        transferMax
=======
                        payment
>>>>>>> 4e41a034
                    );

                    actionIndex++;
                    bridgeActionCount++;
                }
            }

            if (amountLeftToBridge > 0) {
                revert FundsUnavailable();
            }
        }

<<<<<<< HEAD
        // Need to re-adjust the transferIntent.amount before operation struct is created when transferMax is true and transfer token is payment token at the same time
        // Will need to allocate some for the payment at the end
        if (transferMax && Strings.stringEqIgnoreCase(payment.currency, transferIntent.assetSymbol)) {
            // Subtract the max cost (quotecall cost) from the transferIntent.amount
            transferIntent.amount -= PaymentInfo.findMaxCost(payment, transferIntent.chainId);
        }
=======
        // Then, transferIntent `amount` of `assetSymbol` to `recipient`
        (quarkOperations[actionIndex], actions[actionIndex]) = Actions.transferAsset(
            Actions.TransferAsset({
                chainAccountsList: chainAccountsList,
                assetSymbol: transferIntent.assetSymbol,
                amount: transferIntent.amount,
                chainId: transferIntent.chainId,
                sender: transferIntent.sender,
                recipient: transferIntent.recipient,
                blockTimestamp: transferIntent.blockTimestamp
            }),
            payment
        );

        actionIndex++;
>>>>>>> 4e41a034

        // Then, transferIntent `amount` of `assetSymbol` to `recipient`
        (quarkOperations[actionIndex], actions[actionIndex]) = Actions.transferAsset(
            Actions.TransferAsset({
                chainAccountsList: chainAccountsList,
                assetSymbol: transferIntent.assetSymbol,
                amount: transferIntent.amount,
                chainId: transferIntent.chainId,
                sender: transferIntent.sender,
                recipient: transferIntent.recipient,
                blockTimestamp: transferIntent.blockTimestamp
            }),
            payment,
            transferMax
        );

        actionIndex++;

        // Construct EIP712 digests
        // We leave `multiQuarkOperationDigest` empty if there is only a single QuarkOperation
        // We leave `quarkOperationDigest` if there are more than one QuarkOperations
        actions = Actions.truncate(actions, actionIndex);
        quarkOperations = Actions.truncate(quarkOperations, actionIndex);

        // Validate generated actions for affordability
        assertActionsAffordable(actions, chainAccountsList, transferIntent);

        bytes32 quarkOperationDigest;
        if (quarkOperations.length == 1) {
            quarkOperationDigest =
                EIP712Helper.getDigestForQuarkOperation(quarkOperations[0], actions[0].quarkAccount, actions[0].chainId);
        } else if (quarkOperations.length > 1) {
            quarkOperationDigest = EIP712Helper.getDigestForMultiQuarkOperation(quarkOperations, actions);
        }

        return BuilderResult({
            version: VERSION,
            actions: actions,
            quarkOperations: quarkOperations,
            paymentCurrency: payment.currency,
            quarkOperationDigest: quarkOperationDigest
        });
    }

    function aggregateAssetBalance(string memory tokenSymbol, Accounts.ChainAccounts[] memory chainAccountsList)
        internal
        pure
        returns (uint256)
    {
        uint256 aggregateTransferAssetBalance;
        for (uint256 i = 0; i < chainAccountsList.length; ++i) {
            aggregateTransferAssetBalance +=
                Accounts.sumBalances(Accounts.findAssetPositions(tokenSymbol, chainAccountsList[i].assetPositionsList));
        }
        return aggregateTransferAssetBalance;
    }

    function assertSufficientFunds(
        TransferIntent memory transferIntent,
        Accounts.ChainAccounts[] memory chainAccountsList
    ) internal pure {
        uint256 aggregateTransferAssetBalance = aggregateAssetBalance(transferIntent.assetSymbol, chainAccountsList);
        // There are not enough aggregate funds on all chains to fulfill the transfer.
        if (aggregateTransferAssetBalance < transferIntent.amount) {
            revert InsufficientFunds();
        }
    }

    // For some reason, funds that may otherwise be bridgeable or held by the
    // user cannot be made available to fulfill the transaction. Funds cannot
    // be bridged, e.g. no bridge exists Funds cannot be withdrawn from comet,
    // e.g. no reserves In order to consider the availability here, we’d need
    // comet data to be passed in as an input. (So, if we were including
    // withdraw.)
    function assertFundsAvailable(
        TransferIntent memory transferIntent,
        Accounts.ChainAccounts[] memory chainAccountsList,
        PaymentInfo.Payment memory payment
    ) internal pure {
        if (needsBridgedFunds(transferIntent, chainAccountsList)) {
            uint256 aggregateTransferAssetAvailableBalance;
            for (uint256 i = 0; i < chainAccountsList.length; ++i) {
                Accounts.AssetPositions memory positions =
                    Accounts.findAssetPositions(transferIntent.assetSymbol, chainAccountsList[i].assetPositionsList);
                if (
                    chainAccountsList[i].chainId == transferIntent.chainId
                        || BridgeRoutes.canBridge(
                            chainAccountsList[i].chainId, transferIntent.chainId, transferIntent.assetSymbol
                        )
                ) {
                    aggregateTransferAssetAvailableBalance += Accounts.sumBalances(positions);
                    // If the payment token is the transfer token and user opt for paying with the payment token, reduce the available balance by the maxCost
                    if (payment.isToken && Strings.stringEqIgnoreCase(payment.currency, transferIntent.assetSymbol)) {
                        uint256 maxCost = PaymentInfo.findMaxCost(payment, chainAccountsList[i].chainId);
                        aggregateTransferAssetAvailableBalance -= maxCost;
                    }
                }
            }
            if (aggregateTransferAssetAvailableBalance < transferIntent.amount) {
                revert FundsUnavailable();
            }
        }
    }

    function needsBridgedFunds(TransferIntent memory transferIntent, Accounts.ChainAccounts[] memory chainAccountsList)
        internal
        pure
        returns (bool)
    {
        return Accounts.getBalanceOnChain(transferIntent.assetSymbol, transferIntent.chainId, chainAccountsList)
            < transferIntent.amount;
    }

    // Assert that each chain has sufficient funds to cover the max cost for that chain.
<<<<<<< HEAD
    // NOTE: This check strategy is:
    // 1. Accrue available fund on each chain (chain balance - max cost)
    // 2. If total available fund >= transferIntent then pass, otherwise MaxCostTooHigh()
    // 3. Make sure the transferIntent chain always has enough fund to cover max cost
    function assertPaymentAffordable(
        TransferIntent memory transferIntent,
        Accounts.ChainAccounts[] memory chainAccountsList,
        PaymentInfo.Payment memory payment
    ) internal pure {
        if (payment.isToken) {
            for (uint256 i = 0; i < payment.maxCosts.length; ++i) {
                uint256 paymentAssetBalanceOnChain = Accounts.sumBalances(
                    Accounts.findAssetPositions(payment.currency, payment.maxCosts[i].chainId, chainAccountsList)
                );
                if (payment.maxCosts[i].chainId == transferIntent.chainId) {
                    if (paymentAssetBalanceOnChain < payment.maxCosts[i].amount) {
                        revert MaxCostTooHigh();
                    }
                }
            }

            
            // If the payment token is the transfer token
            // we need to account for the transfer amount
            // when checking token balances
            if (Strings.stringEqIgnoreCase(payment.currency, transferIntent.assetSymbol)) {
                if (totalAvailableAsset(payment.currency, chainAccountsList, payment) < transferIntent.amount) {
=======
    // Check user account can cover the cost of each actions
    function assertActionsAffordable(
        Actions.Action[] memory actions,
        Accounts.ChainAccounts[] memory chainAccountsList,
        TransferIntent memory transferIntent
    ) internal pure {
        Actions.Action[] memory bridgeActions = Actions.findActionsOfType(actions, Actions.ACTION_TYPE_BRIDGE);
        Actions.Action[] memory transferActions = Actions.findActionsOfType(actions, Actions.ACTION_TYPE_TRANSFER);

        uint256 plannedBridgeAmount = 0;
        // Verify bridge actions are affordable, and update plannedBridgeAmount for verifying transfer actions
        for (uint256 i = 0; i < bridgeActions.length; ++i) {
            Actions.BridgeActionContext memory bridgeActionContext =
                abi.decode(bridgeActions[i].actionContext, (Actions.BridgeActionContext));
            uint256 paymentAssetBalanceOnChain = Accounts.sumBalances(
                Accounts.findAssetPositions(bridgeActions[i].paymentToken, bridgeActions[i].chainId, chainAccountsList)
            );
            if (bridgeActionContext.token == bridgeActions[i].paymentToken) {
                // If the payment token is the transfer token and this is the target chain, we need to account for the transfer amount
                // If its bridge step, check if user has enough balance to cover the bridge amount
                if (paymentAssetBalanceOnChain < bridgeActions[i].paymentMaxCost + bridgeActionContext.amount) {
                    revert MaxCostTooHigh();
                }
            } else {
                // Just check payment token can cover the max cost
                if (paymentAssetBalanceOnChain < bridgeActions[i].paymentMaxCost) {
>>>>>>> 4e41a034
                    revert MaxCostTooHigh();
                }
            }

<<<<<<< HEAD
    function totalAvailableAsset(
        string memory tokenSymbol,
        Accounts.ChainAccounts[] memory chainAccountsList,
        PaymentInfo.Payment memory payment
    ) internal pure returns (uint256) {
        uint256 total = 0;
        for (uint256 i = 0; i < payment.maxCosts.length; ++i) {
            uint256 paymentAssetBalanceOnChain = Accounts.sumBalances(
                Accounts.findAssetPositions(tokenSymbol, payment.maxCosts[i].chainId, chainAccountsList)
            );
            uint256 paymentAssetNeeded = payment.maxCosts[i].amount;
            if (paymentAssetBalanceOnChain > paymentAssetNeeded) {
                total += paymentAssetBalanceOnChain - paymentAssetNeeded;
            }
        }
        return total;
    }

    function truncate(Actions.Action[] memory actions, uint256 length)
        internal
        pure
        returns (Actions.Action[] memory)
    {
        Actions.Action[] memory result = new Actions.Action[](length);
        for (uint256 i = 0; i < length; ++i) {
            result[i] = actions[i];
=======
            plannedBridgeAmount += bridgeActionContext.amount;
>>>>>>> 4e41a034
        }

        // Verify transfer actions are affordable
        // NOTE: Assume all transfer actions are on the TransferIntent.chainId as Bridging logics is currently assuming destination at TransferIntent.chainId
        // NOTE: To support multi-chain transfers, call below functions to check repeatedly with each chainId and plannedBridgeAmount
        // for each chain (Likely passed from TransferIntent with a list of chain Id)
        assertTransferActionsAffordableOnTargetChain(
            transferActions, chainAccountsList, transferIntent.chainId, plannedBridgeAmount
        );
    }

    function assertTransferActionsAffordableOnTargetChain(
        Actions.Action[] memory transferActions,
        Accounts.ChainAccounts[] memory chainAccountsList,
        uint256 targetChainId,
        uint256 plannedBridgeAmountToTargetChain
    ) internal pure {
        uint256 paymentTokensUsed = 0;
        for (uint256 i = 0; i < transferActions.length; ++i) {
            Actions.TransferActionContext memory transferActionContext =
                abi.decode(transferActions[i].actionContext, (Actions.TransferActionContext));
            // Filter with the targetChainId and paymentTokensUsed will track on one chain at a time
            if (transferActionContext.chainId == targetChainId) {
                address transferToken = transferActionContext.token;
                uint256 transferAmount = transferActionContext.amount;
                uint256 paymentAssetBalanceOnChain = Accounts.sumBalances(
                    Accounts.findAssetPositions(transferToken, transferActions[i].chainId, chainAccountsList)
                );
                paymentTokensUsed += transferActions[i].paymentMaxCost;
                if (transferToken == transferActions[i].paymentToken) {
                    // If the payment token is the transfer token and this is the target chain, we need to account for the transfer amount
                    // If its transfer step, check if user has enough balance to cover the transfer amount after bridge
                    if (
                        paymentAssetBalanceOnChain + plannedBridgeAmountToTargetChain
                            < paymentTokensUsed + transferAmount
                    ) {
                        revert MaxCostTooHigh();
                    }

                    // Special handling as the payment token is sent out so it will be part of the cost
                    paymentTokensUsed += transferAmount;
                } else {
                    // Just check payment token can cover the max cost
                    if (paymentAssetBalanceOnChain < paymentTokensUsed) {
                        revert MaxCostTooHigh();
                    }
                }
            }
        }
    }
}<|MERGE_RESOLUTION|>--- conflicted
+++ resolved
@@ -8,10 +8,8 @@
 import {BridgeRoutes} from "./BridgeRoutes.sol";
 import {EIP712Helper} from "./EIP712Helper.sol";
 import {Strings} from "./Strings.sol";
-<<<<<<< HEAD
-=======
 import {PaycallWrapper} from "./PaycallWrapper.sol";
->>>>>>> 4e41a034
+import {QuotecallWrapper} from "./QuotecallWrapper.sol";
 import {PaymentInfo} from "./PaymentInfo.sol";
 
 contract QuarkBuilder {
@@ -153,12 +151,8 @@
                             recipient: transferIntent.sender,
                             blockTimestamp: transferIntent.blockTimestamp
                         }),
-<<<<<<< HEAD
                         payment,
                         transferMax
-=======
-                        payment
->>>>>>> 4e41a034
                     );
 
                     actionIndex++;
@@ -171,30 +165,12 @@
             }
         }
 
-<<<<<<< HEAD
         // Need to re-adjust the transferIntent.amount before operation struct is created when transferMax is true and transfer token is payment token at the same time
         // Will need to allocate some for the payment at the end
         if (transferMax && Strings.stringEqIgnoreCase(payment.currency, transferIntent.assetSymbol)) {
             // Subtract the max cost (quotecall cost) from the transferIntent.amount
             transferIntent.amount -= PaymentInfo.findMaxCost(payment, transferIntent.chainId);
         }
-=======
-        // Then, transferIntent `amount` of `assetSymbol` to `recipient`
-        (quarkOperations[actionIndex], actions[actionIndex]) = Actions.transferAsset(
-            Actions.TransferAsset({
-                chainAccountsList: chainAccountsList,
-                assetSymbol: transferIntent.assetSymbol,
-                amount: transferIntent.amount,
-                chainId: transferIntent.chainId,
-                sender: transferIntent.sender,
-                recipient: transferIntent.recipient,
-                blockTimestamp: transferIntent.blockTimestamp
-            }),
-            payment
-        );
-
-        actionIndex++;
->>>>>>> 4e41a034
 
         // Then, transferIntent `amount` of `assetSymbol` to `recipient`
         (quarkOperations[actionIndex], actions[actionIndex]) = Actions.transferAsset(
@@ -309,35 +285,6 @@
     }
 
     // Assert that each chain has sufficient funds to cover the max cost for that chain.
-<<<<<<< HEAD
-    // NOTE: This check strategy is:
-    // 1. Accrue available fund on each chain (chain balance - max cost)
-    // 2. If total available fund >= transferIntent then pass, otherwise MaxCostTooHigh()
-    // 3. Make sure the transferIntent chain always has enough fund to cover max cost
-    function assertPaymentAffordable(
-        TransferIntent memory transferIntent,
-        Accounts.ChainAccounts[] memory chainAccountsList,
-        PaymentInfo.Payment memory payment
-    ) internal pure {
-        if (payment.isToken) {
-            for (uint256 i = 0; i < payment.maxCosts.length; ++i) {
-                uint256 paymentAssetBalanceOnChain = Accounts.sumBalances(
-                    Accounts.findAssetPositions(payment.currency, payment.maxCosts[i].chainId, chainAccountsList)
-                );
-                if (payment.maxCosts[i].chainId == transferIntent.chainId) {
-                    if (paymentAssetBalanceOnChain < payment.maxCosts[i].amount) {
-                        revert MaxCostTooHigh();
-                    }
-                }
-            }
-
-            
-            // If the payment token is the transfer token
-            // we need to account for the transfer amount
-            // when checking token balances
-            if (Strings.stringEqIgnoreCase(payment.currency, transferIntent.assetSymbol)) {
-                if (totalAvailableAsset(payment.currency, chainAccountsList, payment) < transferIntent.amount) {
-=======
     // Check user account can cover the cost of each actions
     function assertActionsAffordable(
         Actions.Action[] memory actions,
@@ -364,41 +311,11 @@
             } else {
                 // Just check payment token can cover the max cost
                 if (paymentAssetBalanceOnChain < bridgeActions[i].paymentMaxCost) {
->>>>>>> 4e41a034
                     revert MaxCostTooHigh();
                 }
             }
 
-<<<<<<< HEAD
-    function totalAvailableAsset(
-        string memory tokenSymbol,
-        Accounts.ChainAccounts[] memory chainAccountsList,
-        PaymentInfo.Payment memory payment
-    ) internal pure returns (uint256) {
-        uint256 total = 0;
-        for (uint256 i = 0; i < payment.maxCosts.length; ++i) {
-            uint256 paymentAssetBalanceOnChain = Accounts.sumBalances(
-                Accounts.findAssetPositions(tokenSymbol, payment.maxCosts[i].chainId, chainAccountsList)
-            );
-            uint256 paymentAssetNeeded = payment.maxCosts[i].amount;
-            if (paymentAssetBalanceOnChain > paymentAssetNeeded) {
-                total += paymentAssetBalanceOnChain - paymentAssetNeeded;
-            }
-        }
-        return total;
-    }
-
-    function truncate(Actions.Action[] memory actions, uint256 length)
-        internal
-        pure
-        returns (Actions.Action[] memory)
-    {
-        Actions.Action[] memory result = new Actions.Action[](length);
-        for (uint256 i = 0; i < length; ++i) {
-            result[i] = actions[i];
-=======
             plannedBridgeAmount += bridgeActionContext.amount;
->>>>>>> 4e41a034
         }
 
         // Verify transfer actions are affordable
