--- conflicted
+++ resolved
@@ -137,7 +137,6 @@
             actionIndex++;
         }
 
-<<<<<<< HEAD
         // Then, transferIntent `amount` of `assetSymbol` to `recipient`
         // TODO: construct action contexts
         (quarkOperations[actionIndex], actions[actionIndex]) = Actions.transferAsset(
@@ -164,7 +163,6 @@
 
         actionIndex++;
 
-=======
         // Construct EIP712 digests
         // We leave `multiQuarkOperationDigest` empty if there is only a single QuarkOperation
         // We leave `quarkOperationDigest` if there are more than one QuarkOperations
@@ -179,7 +177,6 @@
             multiQuarkOperationDigest = EIP712Helper.getDigestForMultiQuarkOperation(quarkOperations, actions);
         }
 
->>>>>>> 9fa905d6
         return BuilderResult({
             version: VERSION,
             actions: actions,
