// SPDX-License-Identifier: BSD-3-Clause
pragma solidity ^0.8.23;

import {IQuarkWallet} from "quark-core/src/interfaces/IQuarkWallet.sol";

import {Actions} from "./Actions.sol";
import {Accounts} from "./Accounts.sol";
import {BridgeRoutes} from "./BridgeRoutes.sol";
import {EIP712Helper} from "./EIP712Helper.sol";
import {Strings} from "./Strings.sol";
import {PaycallWrapper} from "./PaycallWrapper.sol";

contract QuarkBuilder {
    /* ===== Constants ===== */

    string constant VERSION = "1.0.0";
    uint256 constant MAX_BRIDGE_ACTION = 1;

    // Note: This is a default max cost for passing into paycall if PaymentMaxCost is missing for particular chainId
    uint256 constant DEFAULT_MAX_PAYCALL_COST = 40e6;

    /* ===== Custom Errors ===== */

    error AssetPositionNotFound();
    error FundsUnavailable();
    error InsufficientFunds();
    error InvalidInput();
    error MaxCostTooHigh();
    error TooManyBridgeOperations();

    /* ===== Input Types ===== */

    struct Payment {
        bool isToken;
        // Note: Payment `currency` should be the same across chains
        string currency;
        PaymentMaxCost[] maxCosts;
    }

    struct PaymentMaxCost {
        uint256 chainId;
        uint256 amount;
    }

    /* ===== Output Types ===== */

    struct BuilderResult {
        // version of the builder interface. (Same as VERSION, but attached to the output.)
        string version;
        // array of quark operations to execute to fulfill the client intent
        IQuarkWallet.QuarkOperation[] quarkOperations;
        // array of action context and other metadata corresponding 1:1 with quarkOperations
        Actions.Action[] actions;
        // EIP-712 digest to sign for a MultiQuarkOperation to fulfill the client intent.
        // Empty when quarkOperations.length == 0.
        bytes32 multiQuarkOperationDigest;
        // EIP-712 digest to sign for a single QuarkOperation to fulfill the client intent.
        // Empty when quarkOperations.length != 1.
        bytes32 quarkOperationDigest;
        // client-provided paymentCurrency string that was used to derive token addresses.
        // client may re-use this string to construct a request that simulates the transaction.
        string paymentCurrency;
    }

    /* ===== Helper Functions ===== */

    /* ===== Main Implementation ===== */

    struct TransferIntent {
        uint256 chainId;
        string assetSymbol;
        uint256 amount;
        address sender;
        address recipient;
        uint256 blockTimestamp;
    }

    // TODO: handle transfer max
    // TODO: support expiry
    function transfer(
        TransferIntent memory transferIntent,
        Accounts.ChainAccounts[] memory chainAccountsList,
        Payment memory payment
    ) external pure returns (BuilderResult memory) {
        assertSufficientFunds(transferIntent, chainAccountsList);
        assertFundsAvailable(transferIntent, chainAccountsList);
        assertPaymentAffordable(transferIntent, chainAccountsList, payment);

        /*
         * at most one bridge operation per non-destination chain,
         * and at most one transferIntent operation on the destination chain.
         *
         * therefore the upper bound is chainAccountsList.length.
         */
        uint256 actionIndex = 0;
        // TODO: actually allocate quark actions
        Actions.Action[] memory actions = new Actions.Action[](chainAccountsList.length);
        IQuarkWallet.QuarkOperation[] memory quarkOperations =
            new IQuarkWallet.QuarkOperation[](chainAccountsList.length);

        if (needsBridgedFunds(transferIntent, chainAccountsList)) {
<<<<<<< HEAD
            // TODO: actually enumerate chain accounts other than the destination chain,
            // and check balances and choose amounts to send and from which.
            //
            // for now: simplify!
            // only check 8453 (Base mainnet);
            //   check every account;
            //     sum the balances and if there's enough to cover the gap,
            //     bridge from each account in arbitrary order of appearance
            //     until there is enough.

            // TODO: also append a Actions.Action to the actions array.
            // See: BridgeUSDC TODO for returning a Actions.Action.
            quarkOperations[actionIndex] = Actions.bridgeUSDC(
                Actions.BridgeUSDC({
=======
            // Note: Assumes that the asset uses the same # of decimals on each chain
            uint256 balanceOnDstChain =
                Accounts.getBalanceOnChain(transferIntent.assetSymbol, transferIntent.chainId, chainAccountsList);
            uint256 amountLeftToBridge = transferIntent.amount - balanceOnDstChain;

            uint256 bridgeActionCount = 0;
            // TODO: bridge routing logic (which bridge to prioritize, how many bridges?)
            // Iterate chainAccountList and find upto 2 chains that can provide enough fund
            // Backend can provide optimal routes by adjust the order in chainAccountList.
            for (uint256 i = 0; i < chainAccountsList.length; ++i) {
                if (amountLeftToBridge == 0) {
                    break;
                }

                Accounts.ChainAccounts memory srcChainAccounts = chainAccountsList[i];
                if (srcChainAccounts.chainId == transferIntent.chainId) {
                    continue;
                }

                if (
                    !BridgeRoutes.canBridge(srcChainAccounts.chainId, transferIntent.chainId, transferIntent.assetSymbol)
                ) {
                    continue;
                }

                Accounts.AssetPositions memory srcAssetPositions =
                    Accounts.findAssetPositions(transferIntent.assetSymbol, srcChainAccounts.assetPositionsList);
                Accounts.AccountBalance[] memory srcAccountBalances = srcAssetPositions.accountBalances;
                // TODO: Make logic smarter. Currently, this uses a greedy algorithm.
                // e.g. Optimize by trying to bridge with the least amount of bridge operations
                for (uint256 j = 0; j < srcAccountBalances.length; ++j) {
                    if (bridgeActionCount >= MAX_BRIDGE_ACTION) {
                        revert TooManyBridgeOperations();
                    }

                    uint256 amountToBridge = srcAccountBalances[j].balance >= amountLeftToBridge
                        ? amountLeftToBridge
                        : srcAccountBalances[j].balance;
                    amountLeftToBridge -= amountToBridge;

                    if (payment.isToken) {
                        // TODO: wrap around paycall
                    } else {
                        (quarkOperations[actionIndex], actions[actionIndex]) = Actions.bridgeAsset(
                            Actions.BridgeAsset({
                                chainAccountsList: chainAccountsList,
                                assetSymbol: transferIntent.assetSymbol,
                                amount: amountToBridge,
                                // where it comes from
                                srcChainId: srcChainAccounts.chainId,
                                sender: srcAccountBalances[j].account,
                                // where it goes
                                destinationChainId: transferIntent.chainId,
                                recipient: transferIntent.sender,
                                blockTimestamp: transferIntent.blockTimestamp
                            })
                        );
                        actionIndex++;
                        bridgeActionCount++;
                    }
                }
            }

            if (amountLeftToBridge > 0) {
                revert FundsUnavailable();
            }
        }

        // Then, transferIntent `amount` of `assetSymbol` to `recipient`
        if (payment.isToken) {
            // wrap around paycall
        } else {
            (quarkOperations[actionIndex], actions[actionIndex]) = Actions.transferAsset(
                Actions.TransferAsset({
>>>>>>> 65e49d38
                    chainAccountsList: chainAccountsList,
                    assetSymbol: transferIntent.assetSymbol,
                    amount: transferIntent.amount,
                    // where it comes from
                    originChainId: 8453, // FIXME: originChainId
                    sender: address(0), // FIXME: sender
                    // where it goes
                    destinationChainId: transferIntent.chainId,
                    recipient: transferIntent.recipient,
                    blockTimestamp: transferIntent.blockTimestamp
                })
            );

            // Wrap around paycall
            if (payment.isToken) {
                quarkOperations[actionIndex] = PaycallWrapper.wrap(
                    quarkOperations[actionIndex],
                    8453, // FIXME: originChainId
                    payment.currency,
                    findMaxCost(payment, 8453)
                );
            }

            actionIndex++;
        }

        // Then, transferIntent `amount` of `assetSymbol` to `recipient`
        // TODO: construct action contexts
        (quarkOperations[actionIndex], actions[actionIndex]) = Actions.transferAsset(
            Actions.TransferAsset({
                chainAccountsList: chainAccountsList,
                assetSymbol: transferIntent.assetSymbol,
                amount: transferIntent.amount,
                chainId: transferIntent.chainId,
                sender: transferIntent.sender,
                recipient: transferIntent.recipient,
                blockTimestamp: transferIntent.blockTimestamp
            })
        );

        if (payment.isToken) {
            // Wrap around paycall
            quarkOperations[actionIndex] = PaycallWrapper.wrap(
                quarkOperations[actionIndex],
                transferIntent.chainId,
                payment.currency,
                findMaxCost(payment, transferIntent.chainId)
            );
        }

        actionIndex++;

        // Construct EIP712 digests
        // We leave `multiQuarkOperationDigest` empty if there is only a single QuarkOperation
        // We leave `quarkOperationDigest` if there are more than one QuarkOperations
        actions = truncate(actions, actionIndex);
        quarkOperations = truncate(quarkOperations, actionIndex);
        bytes32 quarkOperationDigest;
        bytes32 multiQuarkOperationDigest;
        if (quarkOperations.length == 1) {
            quarkOperationDigest =
                EIP712Helper.getDigestForQuarkOperation(quarkOperations[0], actions[0].quarkAccount, actions[0].chainId);
        } else if (quarkOperations.length > 1) {
            multiQuarkOperationDigest = EIP712Helper.getDigestForMultiQuarkOperation(quarkOperations, actions);
        }

        return BuilderResult({
            version: VERSION,
            actions: actions,
            quarkOperations: quarkOperations,
            paymentCurrency: payment.currency,
            multiQuarkOperationDigest: multiQuarkOperationDigest,
            quarkOperationDigest: quarkOperationDigest
        });
    }

    function assertSufficientFunds(
        TransferIntent memory transferIntent,
        Accounts.ChainAccounts[] memory chainAccountsList
    ) internal pure {
        uint256 aggregateTransferAssetBalance;
        for (uint256 i = 0; i < chainAccountsList.length; ++i) {
            aggregateTransferAssetBalance += Accounts.sumBalances(
                Accounts.findAssetPositions(transferIntent.assetSymbol, chainAccountsList[i].assetPositionsList)
            );
        }
        // There are not enough aggregate funds on all chains to fulfill the transfer.
        if (aggregateTransferAssetBalance < transferIntent.amount) {
            revert InsufficientFunds();
        }
    }

    // For some reason, funds that may otherwise be bridgeable or held by the
    // user cannot be made available to fulfill the transaction. Funds cannot
    // be bridged, e.g. no bridge exists Funds cannot be withdrawn from comet,
    // e.g. no reserves In order to consider the availability here, we’d need
    // comet data to be passed in as an input. (So, if we were including
    // withdraw.)
    function assertFundsAvailable(
        TransferIntent memory transferIntent,
        Accounts.ChainAccounts[] memory chainAccountsList
    ) internal pure {
        if (needsBridgedFunds(transferIntent, chainAccountsList)) {
            uint256 aggregateTransferAssetAvailableBalance;
            for (uint256 i = 0; i < chainAccountsList.length; ++i) {
                Accounts.AssetPositions memory positions =
                    Accounts.findAssetPositions(transferIntent.assetSymbol, chainAccountsList[i].assetPositionsList);
                if (
                    chainAccountsList[i].chainId == transferIntent.chainId
                        || BridgeRoutes.canBridge(
                            chainAccountsList[i].chainId, transferIntent.chainId, transferIntent.assetSymbol
                        )
                ) {
                    aggregateTransferAssetAvailableBalance += Accounts.sumBalances(positions);
                }
            }
            if (aggregateTransferAssetAvailableBalance < transferIntent.amount) {
                revert FundsUnavailable();
            }
        }
    }

    function needsBridgedFunds(TransferIntent memory transferIntent, Accounts.ChainAccounts[] memory chainAccountsList)
        internal
        pure
        returns (bool)
    {
        return Accounts.getBalanceOnChain(transferIntent.assetSymbol, transferIntent.chainId, chainAccountsList)
            < transferIntent.amount;
    }

    // Assert that each chain has sufficient funds to cover the max cost for that chain.
    // NOTE: This check assumes we will not be bridging payment tokens for the user.
    function assertPaymentAffordable(
        TransferIntent memory transferIntent,
        Accounts.ChainAccounts[] memory chainAccountsList,
        Payment memory payment
    ) internal pure {
        if (payment.isToken) {
            for (uint256 i = 0; i < payment.maxCosts.length; ++i) {
                uint256 paymentAssetBalanceOnChain = Accounts.sumBalances(
                    Accounts.findAssetPositions(payment.currency, payment.maxCosts[i].chainId, chainAccountsList)
                );
                uint256 paymentAssetNeeded = payment.maxCosts[i].amount;
                // If the payment token is the transfer token and this is the
                // target chain, we need to account for the transfer amount
                // when checking token balances
                if (
                    Strings.stringEqIgnoreCase(payment.currency, transferIntent.assetSymbol)
                        && transferIntent.chainId == payment.maxCosts[i].chainId
                ) {
                    paymentAssetNeeded += transferIntent.amount;
                }
                if (paymentAssetBalanceOnChain < paymentAssetNeeded) {
                    revert MaxCostTooHigh();
                }
            }
        }
    }

    function truncate(Actions.Action[] memory actions, uint256 length)
        internal
        pure
        returns (Actions.Action[] memory)
    {
        Actions.Action[] memory result = new Actions.Action[](length);
        for (uint256 i = 0; i < length; ++i) {
            result[i] = actions[i];
        }
        return result;
    }

    function truncate(IQuarkWallet.QuarkOperation[] memory operations, uint256 length)
        internal
        pure
        returns (IQuarkWallet.QuarkOperation[] memory)
    {
        IQuarkWallet.QuarkOperation[] memory result = new IQuarkWallet.QuarkOperation[](length);
        for (uint256 i = 0; i < length; ++i) {
            result[i] = operations[i];
        }
        return result;
    }

    function findMaxCost(Payment memory payment, uint256 chainId) internal pure returns (uint256) {
        for (uint256 i = 0; i < payment.maxCosts.length; ++i) {
            if (payment.maxCosts[i].chainId == chainId) {
                return payment.maxCosts[i].amount;
            }
        }
        return DEFAULT_MAX_PAYCALL_COST;
    }
}<|MERGE_RESOLUTION|>--- conflicted
+++ resolved
@@ -99,22 +99,6 @@
             new IQuarkWallet.QuarkOperation[](chainAccountsList.length);
 
         if (needsBridgedFunds(transferIntent, chainAccountsList)) {
-<<<<<<< HEAD
-            // TODO: actually enumerate chain accounts other than the destination chain,
-            // and check balances and choose amounts to send and from which.
-            //
-            // for now: simplify!
-            // only check 8453 (Base mainnet);
-            //   check every account;
-            //     sum the balances and if there's enough to cover the gap,
-            //     bridge from each account in arbitrary order of appearance
-            //     until there is enough.
-
-            // TODO: also append a Actions.Action to the actions array.
-            // See: BridgeUSDC TODO for returning a Actions.Action.
-            quarkOperations[actionIndex] = Actions.bridgeUSDC(
-                Actions.BridgeUSDC({
-=======
             // Note: Assumes that the asset uses the same # of decimals on each chain
             uint256 balanceOnDstChain =
                 Accounts.getBalanceOnChain(transferIntent.assetSymbol, transferIntent.chainId, chainAccountsList);
@@ -155,10 +139,7 @@
                         : srcAccountBalances[j].balance;
                     amountLeftToBridge -= amountToBridge;
 
-                    if (payment.isToken) {
-                        // TODO: wrap around paycall
-                    } else {
-                        (quarkOperations[actionIndex], actions[actionIndex]) = Actions.bridgeAsset(
+                    (quarkOperations[actionIndex], actions[actionIndex]) = Actions.bridgeAsset(
                             Actions.BridgeAsset({
                                 chainAccountsList: chainAccountsList,
                                 assetSymbol: transferIntent.assetSymbol,
@@ -172,9 +153,18 @@
                                 blockTimestamp: transferIntent.blockTimestamp
                             })
                         );
-                        actionIndex++;
-                        bridgeActionCount++;
+                    
+                    if (payment.isToken) {
+                        quarkOperations[actionIndex] = PaycallWrapper.wrap(
+                            quarkOperations[actionIndex],
+                            srcChainAccounts.chainId,
+                            payment.currency,
+                            findMaxCost(payment, srcChainAccounts.chainId)
+                        );
                     }
+
+                    actionIndex++;
+                    bridgeActionCount++;
                 }
             }
 
@@ -184,40 +174,6 @@
         }
 
         // Then, transferIntent `amount` of `assetSymbol` to `recipient`
-        if (payment.isToken) {
-            // wrap around paycall
-        } else {
-            (quarkOperations[actionIndex], actions[actionIndex]) = Actions.transferAsset(
-                Actions.TransferAsset({
->>>>>>> 65e49d38
-                    chainAccountsList: chainAccountsList,
-                    assetSymbol: transferIntent.assetSymbol,
-                    amount: transferIntent.amount,
-                    // where it comes from
-                    originChainId: 8453, // FIXME: originChainId
-                    sender: address(0), // FIXME: sender
-                    // where it goes
-                    destinationChainId: transferIntent.chainId,
-                    recipient: transferIntent.recipient,
-                    blockTimestamp: transferIntent.blockTimestamp
-                })
-            );
-
-            // Wrap around paycall
-            if (payment.isToken) {
-                quarkOperations[actionIndex] = PaycallWrapper.wrap(
-                    quarkOperations[actionIndex],
-                    8453, // FIXME: originChainId
-                    payment.currency,
-                    findMaxCost(payment, 8453)
-                );
-            }
-
-            actionIndex++;
-        }
-
-        // Then, transferIntent `amount` of `assetSymbol` to `recipient`
-        // TODO: construct action contexts
         (quarkOperations[actionIndex], actions[actionIndex]) = Actions.transferAsset(
             Actions.TransferAsset({
                 chainAccountsList: chainAccountsList,
