--- conflicted
+++ resolved
@@ -999,136 +999,6 @@
         });
     }
 
-<<<<<<< HEAD
-    struct MorphoBorrowIntent {
-        uint256 amount;
-        string assetSymbol;
-        uint256 blockTimestamp;
-        address borrower;
-        uint256 chainId;
-        uint256 collateralAmount;
-        string collateralAssetSymbol;
-    }
-
-    function morphoBorrow(
-        MorphoBorrowIntent memory borrowIntent,
-        Accounts.ChainAccounts[] memory chainAccountsList,
-        PaymentInfo.Payment memory payment
-    ) external pure returns (BuilderResult memory) {
-        List.DynamicArray memory actions = List.newList();
-        List.DynamicArray memory quarkOperations = List.newList();
-
-        bool useQuotecall = false; // never use Quotecall
-        bool paymentTokenIsCollateralAsset =
-            Strings.stringEqIgnoreCase(borrowIntent.collateralAssetSymbol, payment.currency);
-
-        assertFundsAvailable(
-            borrowIntent.chainId,
-            borrowIntent.collateralAssetSymbol,
-            borrowIntent.collateralAmount,
-            chainAccountsList,
-            payment
-        );
-
-        if (
-            needsBridgedFunds(
-                borrowIntent.collateralAssetSymbol,
-                borrowIntent.collateralAmount,
-                borrowIntent.chainId,
-                chainAccountsList,
-                payment
-            )
-        ) {
-            uint256 amountNeededOnDst = borrowIntent.collateralAmount;
-            if (payment.isToken && Strings.stringEqIgnoreCase(payment.currency, borrowIntent.collateralAssetSymbol)) {
-                amountNeededOnDst += PaymentInfo.findMaxCost(payment, borrowIntent.chainId);
-            }
-            (IQuarkWallet.QuarkOperation[] memory bridgeQuarkOperations, Actions.Action[] memory bridgeActions) =
-            Actions.constructBridgeOperations(
-                Actions.BridgeOperationInfo({
-                    assetSymbol: borrowIntent.collateralAssetSymbol,
-                    amountNeededOnDst: amountNeededOnDst,
-                    dstChainId: borrowIntent.chainId,
-                    recipient: borrowIntent.borrower,
-                    blockTimestamp: borrowIntent.blockTimestamp,
-                    useQuotecall: useQuotecall
-                }),
-                chainAccountsList,
-                payment
-            );
-
-            for (uint256 j = 0; j < bridgeQuarkOperations.length; ++j) {
-                List.addQuarkOperation(quarkOperations, bridgeQuarkOperations[j]);
-                List.addAction(actions, bridgeActions[j]);
-            }
-        }
-
-        // when paying with tokens, you may need to bridge the payment token to cover the cost
-        if (payment.isToken && !paymentTokenIsCollateralAsset) {
-            uint256 maxCostOnDstChain = PaymentInfo.findMaxCost(payment, borrowIntent.chainId);
-            // but if you're borrowing the payment token, you can use the
-            // borrowed amount to cover the cost
-
-            if (Strings.stringEqIgnoreCase(payment.currency, borrowIntent.assetSymbol)) {
-                maxCostOnDstChain = Math.subtractFlooredAtZero(maxCostOnDstChain, borrowIntent.amount);
-            }
-
-            if (
-                needsBridgedFunds(payment.currency, maxCostOnDstChain, borrowIntent.chainId, chainAccountsList, payment)
-            ) {
-                (IQuarkWallet.QuarkOperation[] memory bridgeQuarkOperations, Actions.Action[] memory bridgeActions) =
-                Actions.constructBridgeOperations(
-                    Actions.BridgeOperationInfo({
-                        assetSymbol: payment.currency,
-                        amountNeededOnDst: maxCostOnDstChain,
-                        dstChainId: borrowIntent.chainId,
-                        recipient: borrowIntent.borrower,
-                        blockTimestamp: borrowIntent.blockTimestamp,
-                        useQuotecall: useQuotecall
-                    }),
-                    chainAccountsList,
-                    payment
-                );
-
-                for (uint256 i = 0; i < bridgeQuarkOperations.length; ++i) {
-                    List.addQuarkOperation(quarkOperations, bridgeQuarkOperations[i]);
-                    List.addAction(actions, bridgeActions[i]);
-                }
-            }
-        }
-
-        // Auto-wrap on collateral supply
-        checkAndInsertWrapOrUnwrapAction(
-            actions,
-            quarkOperations,
-            chainAccountsList,
-            payment,
-            borrowIntent.collateralAssetSymbol,
-            borrowIntent.collateralAmount,
-            borrowIntent.chainId,
-            borrowIntent.borrower,
-            borrowIntent.blockTimestamp,
-            useQuotecall
-        );
-
-        (IQuarkWallet.QuarkOperation memory borrowQuarkOperation, Actions.Action memory borrowAction) = Actions
-            .morphoBorrow(
-            Actions.MorphoBorrow({
-                chainAccountsList: chainAccountsList,
-                assetSymbol: borrowIntent.assetSymbol,
-                amount: borrowIntent.amount,
-                chainId: borrowIntent.chainId,
-                borrower: borrowIntent.borrower,
-                blockTimestamp: borrowIntent.blockTimestamp,
-                collateralAmount: borrowIntent.collateralAmount,
-                collateralAssetSymbol: borrowIntent.collateralAssetSymbol
-            }),
-            payment
-        );
-
-        List.addQuarkOperation(quarkOperations, borrowQuarkOperation);
-        List.addAction(actions, borrowAction);
-=======
     struct RecurringSwapIntent {
         uint256 chainId;
         address sellToken;
@@ -1226,32 +1096,13 @@
         );
         List.addAction(actions, action);
         List.addQuarkOperation(quarkOperations, operation);
->>>>>>> 528477d8
 
         // Convert actions and quark operations to arrays
         Actions.Action[] memory actionsArray = List.toActionArray(actions);
         IQuarkWallet.QuarkOperation[] memory quarkOperationsArray = List.toQuarkOperationArray(quarkOperations);
-<<<<<<< HEAD
-
         // Validate generated actions for affordability
         if (payment.isToken) {
-            uint256 supplementalPaymentTokenBalance = 0;
-            if (Strings.stringEqIgnoreCase(payment.currency, borrowIntent.assetSymbol)) {
-                supplementalPaymentTokenBalance += borrowIntent.amount;
-            }
-
-            assertSufficientPaymentTokenBalances(
-                actionsArray,
-                chainAccountsList,
-                borrowIntent.chainId,
-                borrowIntent.borrower,
-                supplementalPaymentTokenBalance
-            );
-=======
-        // Validate generated actions for affordability
-        if (payment.isToken) {
             assertSufficientPaymentTokenBalances(actionsArray, chainAccountsList, swapIntent.chainId, swapIntent.sender);
->>>>>>> 528477d8
         }
 
         // Merge operations that are from the same chain into one Multicall operation
@@ -1274,25 +1125,185 @@
         });
     }
 
-<<<<<<< HEAD
+    struct MorphoBorrowIntent {
+        uint256 amount;
+        string assetSymbol;
+        uint256 blockTimestamp;
+        address borrower;
+        uint256 chainId;
+        uint256 collateralAmount;
+        string collateralAssetSymbol;
+    }
+
+    function morphoBorrow(
+        MorphoBorrowIntent memory borrowIntent,
+        Accounts.ChainAccounts[] memory chainAccountsList,
+        PaymentInfo.Payment memory payment
+    ) external pure returns (BuilderResult memory) {
+        List.DynamicArray memory actions = List.newList();
+        List.DynamicArray memory quarkOperations = List.newList();
+
+        bool useQuotecall = false; // never use Quotecall
+        bool paymentTokenIsCollateralAsset =
+            Strings.stringEqIgnoreCase(borrowIntent.collateralAssetSymbol, payment.currency);
+
+        assertFundsAvailable(
+            borrowIntent.chainId,
+            borrowIntent.collateralAssetSymbol,
+            borrowIntent.collateralAmount,
+            chainAccountsList,
+            payment
+        );
+
+        if (
+            needsBridgedFunds(
+                borrowIntent.collateralAssetSymbol,
+                borrowIntent.collateralAmount,
+                borrowIntent.chainId,
+                chainAccountsList,
+                payment
+            )
+        ) {
+            uint256 amountNeededOnDst = borrowIntent.collateralAmount;
+            if (payment.isToken && Strings.stringEqIgnoreCase(payment.currency, borrowIntent.collateralAssetSymbol)) {
+                amountNeededOnDst += PaymentInfo.findMaxCost(payment, borrowIntent.chainId);
+            }
+            (IQuarkWallet.QuarkOperation[] memory bridgeQuarkOperations, Actions.Action[] memory bridgeActions) =
+            Actions.constructBridgeOperations(
+                Actions.BridgeOperationInfo({
+                    assetSymbol: borrowIntent.collateralAssetSymbol,
+                    amountNeededOnDst: amountNeededOnDst,
+                    dstChainId: borrowIntent.chainId,
+                    recipient: borrowIntent.borrower,
+                    blockTimestamp: borrowIntent.blockTimestamp,
+                    useQuotecall: useQuotecall
+                }),
+                chainAccountsList,
+                payment
+            );
+
+            for (uint256 j = 0; j < bridgeQuarkOperations.length; ++j) {
+                List.addQuarkOperation(quarkOperations, bridgeQuarkOperations[j]);
+                List.addAction(actions, bridgeActions[j]);
+            }
+        }
+
+        // when paying with tokens, you may need to bridge the payment token to cover the cost
+        if (payment.isToken && !paymentTokenIsCollateralAsset) {
+            uint256 maxCostOnDstChain = PaymentInfo.findMaxCost(payment, borrowIntent.chainId);
+            // but if you're borrowing the payment token, you can use the
+            // borrowed amount to cover the cost
+
+            if (Strings.stringEqIgnoreCase(payment.currency, borrowIntent.assetSymbol)) {
+                maxCostOnDstChain = Math.subtractFlooredAtZero(maxCostOnDstChain, borrowIntent.amount);
+            }
+
+            if (
+                needsBridgedFunds(payment.currency, maxCostOnDstChain, borrowIntent.chainId, chainAccountsList, payment)
+            ) {
+                (IQuarkWallet.QuarkOperation[] memory bridgeQuarkOperations, Actions.Action[] memory bridgeActions) =
+                Actions.constructBridgeOperations(
+                    Actions.BridgeOperationInfo({
+                        assetSymbol: payment.currency,
+                        amountNeededOnDst: maxCostOnDstChain,
+                        dstChainId: borrowIntent.chainId,
+                        recipient: borrowIntent.borrower,
+                        blockTimestamp: borrowIntent.blockTimestamp,
+                        useQuotecall: useQuotecall
+                    }),
+                    chainAccountsList,
+                    payment
+                );
+
+                for (uint256 i = 0; i < bridgeQuarkOperations.length; ++i) {
+                    List.addQuarkOperation(quarkOperations, bridgeQuarkOperations[i]);
+                    List.addAction(actions, bridgeActions[i]);
+                }
+            }
+        }
+
+        // Auto-wrap on collateral supply
+        checkAndInsertWrapOrUnwrapAction(
+            actions,
+            quarkOperations,
+            chainAccountsList,
+            payment,
+            borrowIntent.collateralAssetSymbol,
+            borrowIntent.collateralAmount,
+            borrowIntent.chainId,
+            borrowIntent.borrower,
+            borrowIntent.blockTimestamp,
+            useQuotecall
+        );
+
+        (IQuarkWallet.QuarkOperation memory borrowQuarkOperation, Actions.Action memory borrowAction) = Actions
+            .morphoBorrow(
+            Actions.MorphoBorrow({
+                chainAccountsList: chainAccountsList,
+                assetSymbol: borrowIntent.assetSymbol,
+                amount: borrowIntent.amount,
+                chainId: borrowIntent.chainId,
+                borrower: borrowIntent.borrower,
+                blockTimestamp: borrowIntent.blockTimestamp,
+                collateralAmount: borrowIntent.collateralAmount,
+                collateralAssetSymbol: borrowIntent.collateralAssetSymbol
+            }),
+            payment
+        );
+
+        List.addQuarkOperation(quarkOperations, borrowQuarkOperation);
+        List.addAction(actions, borrowAction);
+
+        // Convert actions and quark operations to arrays
+        Actions.Action[] memory actionsArray = List.toActionArray(actions);
+        IQuarkWallet.QuarkOperation[] memory quarkOperationsArray = List.toQuarkOperationArray(quarkOperations);
+
+        // Validate generated actions for affordability
+        if (payment.isToken) {
+            uint256 supplementalPaymentTokenBalance = 0;
+            if (Strings.stringEqIgnoreCase(payment.currency, borrowIntent.assetSymbol)) {
+                supplementalPaymentTokenBalance += borrowIntent.amount;
+            }
+
+            assertSufficientPaymentTokenBalances(
+                actionsArray,
+                chainAccountsList,
+                borrowIntent.chainId,
+                borrowIntent.borrower,
+                supplementalPaymentTokenBalance
+            );
+        }
+
+        // Merge operations that are from the same chain into one Multicall operation
+        (quarkOperationsArray, actionsArray) =
+            QuarkOperationHelper.mergeSameChainOperations(quarkOperationsArray, actionsArray);
+
+        // Wrap operations around Paycall/Quotecall if payment is with token
+        if (payment.isToken) {
+            quarkOperationsArray = QuarkOperationHelper.wrapOperationsWithTokenPayment(
+                quarkOperationsArray, actionsArray, payment, useQuotecall
+            );
+        }
+
+        return BuilderResult({
+            version: VERSION,
+            actions: actionsArray,
+            quarkOperations: quarkOperationsArray,
+            paymentCurrency: payment.currency,
+            eip712Data: EIP712Helper.eip712DataForQuarkOperations(quarkOperationsArray, actionsArray)
+        });
+    }
+
     struct MorphoRepayIntent {
         uint256 amount;
         string assetSymbol;
         uint256 blockTimestamp;
         address repayer;
-=======
-    struct MorphoBorrowIntent {
-        uint256 amount;
-        string assetSymbol;
-        uint256 blockTimestamp;
-        address borrower;
->>>>>>> 528477d8
         uint256 chainId;
         uint256 collateralAmount;
         string collateralAssetSymbol;
     }
 
-<<<<<<< HEAD
     function morphoRepay(
         MorphoRepayIntent memory repayIntent,
         Accounts.ChainAccounts[] memory chainAccountsList,
@@ -1817,700 +1828,6 @@
                 chainAccountsList,
                 claimIntent.chainId,
                 claimIntent.claimer,
-                supplementalPaymentTokenBalance
-            );
-        }
-
-        // Merge operations that are from the same chain into one Multicall operation
-        (quarkOperationsArray, actionsArray) =
-            QuarkOperationHelper.mergeSameChainOperations(quarkOperationsArray, actionsArray);
-
-        // Wrap operations around Paycall/Quotecall if payment is with token
-        if (payment.isToken) {
-            quarkOperationsArray = QuarkOperationHelper.wrapOperationsWithTokenPayment(
-                quarkOperationsArray, actionsArray, payment, useQuotecall
-            );
-        }
-
-        return BuilderResult({
-            version: VERSION,
-            actions: actionsArray,
-            quarkOperations: quarkOperationsArray,
-            paymentCurrency: payment.currency,
-            eip712Data: EIP712Helper.eip712DataForQuarkOperations(quarkOperationsArray, actionsArray)
-        });
-    }
-
-    // For some reason, funds that may otherwise be bridgeable or held by the user cannot
-    // be made available to fulfill the transaction.
-    // Funds cannot be bridged, e.g. no bridge exists
-    // Funds cannot be withdrawn from Comet, e.g. no reserves
-    function assertFundsAvailable(
-        uint256 chainId,
-        string memory assetSymbol,
-        uint256 amount,
-        Accounts.ChainAccounts[] memory chainAccountsList,
-        PaymentInfo.Payment memory payment
-    ) internal pure {
-        // If no funds need to be bridged, then this check is satisfied
-        // TODO: We might still need to check the availability of funds on the target chain, e.g. see if
-        // funds are locked in a lending protocol and can't be withdrawn
-        if (!needsBridgedFunds(assetSymbol, amount, chainId, chainAccountsList, payment)) {
-            return;
-        }
-
-        // Check each chain to see if there are enough action assets to be bridged over
-        uint256 aggregateAssetBalance;
-        uint256 aggregateMaxCosts;
-        for (uint256 i = 0; i < chainAccountsList.length; ++i) {
-            Accounts.AssetPositions memory positions =
-                Accounts.findAssetPositions(assetSymbol, chainAccountsList[i].assetPositionsList);
-            if (
-                chainAccountsList[i].chainId == chainId
-                    || BridgeRoutes.canBridge(chainAccountsList[i].chainId, chainId, assetSymbol)
-            ) {
-                aggregateAssetBalance += Accounts.sumBalances(positions);
-                // If the user opts for paying with the payment token and the payment token is the transfer token, reduce
-                // the available balance by the max cost because the max cost is reserved for paying the txn
-                if (payment.isToken && Strings.stringEqIgnoreCase(payment.currency, assetSymbol)) {
-                    aggregateMaxCosts += PaymentInfo.findMaxCost(payment, chainAccountsList[i].chainId);
-                }
-            }
-
-            // If the asset has wrapper counterpart and can locally wrap/unwrap, accumulate the balance of the the counterpart
-            // NOTE: Currently only at dst chain, and will ignore all the counterpart balance in other chains
-            if (
-                chainAccountsList[i].chainId == chainId
-                    && TokenWrapper.hasWrapperContract(chainAccountsList[i].chainId, assetSymbol)
-            ) {
-                uint256 counterpartBalance =
-                    getWrapperCounterpartBalance(assetSymbol, chainAccountsList[i].chainId, chainAccountsList);
-                string memory counterpartSymbol =
-                    TokenWrapper.getWrapperCounterpartSymbol(chainAccountsList[i].chainId, assetSymbol);
-                // If the user opts for paying with payment token and the payment token is also the action token's counterpart
-                // reduce the available balance by the max cost
-                if (payment.isToken && Strings.stringEqIgnoreCase(payment.currency, counterpartSymbol)) {
-                    counterpartBalance = Math.subtractFlooredAtZero(
-                        counterpartBalance, PaymentInfo.findMaxCost(payment, chainAccountsList[i].chainId)
-                    );
-                }
-                aggregateAssetBalance += counterpartBalance;
-            }
-        }
-
-        uint256 aggregateAvailableAssetBalance =
-            aggregateAssetBalance >= aggregateMaxCosts ? aggregateAssetBalance - aggregateMaxCosts : 0;
-        if (aggregateAvailableAssetBalance < amount) {
-            revert FundsUnavailable(assetSymbol, amount, aggregateAvailableAssetBalance);
-        }
-    }
-
-    function getWrapperCounterpartBalance(
-        string memory assetSymbol,
-        uint256 chainId,
-        Accounts.ChainAccounts[] memory chainAccountsList
-    ) internal pure returns (uint256) {
-        if (TokenWrapper.hasWrapperContract(chainId, assetSymbol)) {
-            // Add counterpart balance to balanceOnChain
-            return Accounts.getBalanceOnChain(
-                TokenWrapper.getWrapperCounterpartSymbol(chainId, assetSymbol), chainId, chainAccountsList
-            );
-        }
-
-        revert MissingWrapperCounterpart();
-    }
-
-    function needsBridgedFunds(
-        string memory assetSymbol,
-        uint256 amount,
-        uint256 chainId,
-        Accounts.ChainAccounts[] memory chainAccountsList,
-        PaymentInfo.Payment memory payment
-    ) internal pure returns (bool) {
-        uint256 balanceOnChain = Accounts.getBalanceOnChain(assetSymbol, chainId, chainAccountsList);
-        // If action is paid for with tokens and the payment token is the transfer token, then add the payment max cost for the target chain to the amount needed
-        uint256 amountNeededOnDstChain = amount;
-        if (payment.isToken && Strings.stringEqIgnoreCase(payment.currency, assetSymbol)) {
-            amountNeededOnDstChain += PaymentInfo.findMaxCost(payment, chainId);
-        }
-
-        // If there exists a counterpart token, try to wrap/unwrap first before attempting to bridge
-        if (TokenWrapper.hasWrapperContract(chainId, assetSymbol)) {
-            uint256 counterpartBalance = getWrapperCounterpartBalance(assetSymbol, chainId, chainAccountsList);
-            // Subtract max cost if the counterpart token is the payment token
-            if (
-                payment.isToken
-                    && Strings.stringEqIgnoreCase(
-                        payment.currency, TokenWrapper.getWrapperCounterpartSymbol(chainId, assetSymbol)
-                    )
-            ) {
-                // 0 if account can't afford to wrap/unwrap == can't use that balance
-                counterpartBalance =
-                    Math.subtractFlooredAtZero(counterpartBalance, PaymentInfo.findMaxCost(payment, chainId));
-            }
-            balanceOnChain += counterpartBalance;
-        }
-=======
-    function morphoBorrow(
-        MorphoBorrowIntent memory borrowIntent,
-        Accounts.ChainAccounts[] memory chainAccountsList,
-        PaymentInfo.Payment memory payment
-    ) external pure returns (BuilderResult memory) {
-        List.DynamicArray memory actions = List.newList();
-        List.DynamicArray memory quarkOperations = List.newList();
->>>>>>> 528477d8
-
-        bool useQuotecall = false; // never use Quotecall
-        bool paymentTokenIsCollateralAsset =
-            Strings.stringEqIgnoreCase(borrowIntent.collateralAssetSymbol, payment.currency);
-
-        assertFundsAvailable(
-            borrowIntent.chainId,
-            borrowIntent.collateralAssetSymbol,
-            borrowIntent.collateralAmount,
-            chainAccountsList,
-            payment
-        );
-
-        if (
-            needsBridgedFunds(
-                borrowIntent.collateralAssetSymbol,
-                borrowIntent.collateralAmount,
-                borrowIntent.chainId,
-                chainAccountsList,
-                payment
-            )
-        ) {
-            uint256 amountNeededOnDst = borrowIntent.collateralAmount;
-            if (payment.isToken && Strings.stringEqIgnoreCase(payment.currency, borrowIntent.collateralAssetSymbol)) {
-                amountNeededOnDst += PaymentInfo.findMaxCost(payment, borrowIntent.chainId);
-            }
-            (IQuarkWallet.QuarkOperation[] memory bridgeQuarkOperations, Actions.Action[] memory bridgeActions) =
-            Actions.constructBridgeOperations(
-                Actions.BridgeOperationInfo({
-                    assetSymbol: borrowIntent.collateralAssetSymbol,
-                    amountNeededOnDst: amountNeededOnDst,
-                    dstChainId: borrowIntent.chainId,
-                    recipient: borrowIntent.borrower,
-                    blockTimestamp: borrowIntent.blockTimestamp,
-                    useQuotecall: useQuotecall
-                }),
-                chainAccountsList,
-                payment
-            );
-
-            for (uint256 j = 0; j < bridgeQuarkOperations.length; ++j) {
-                List.addQuarkOperation(quarkOperations, bridgeQuarkOperations[j]);
-                List.addAction(actions, bridgeActions[j]);
-            }
-        }
-
-        // when paying with tokens, you may need to bridge the payment token to cover the cost
-        if (payment.isToken && !paymentTokenIsCollateralAsset) {
-            uint256 maxCostOnDstChain = PaymentInfo.findMaxCost(payment, borrowIntent.chainId);
-            // but if you're borrowing the payment token, you can use the
-            // borrowed amount to cover the cost
-
-            if (Strings.stringEqIgnoreCase(payment.currency, borrowIntent.assetSymbol)) {
-                maxCostOnDstChain = Math.subtractFlooredAtZero(maxCostOnDstChain, borrowIntent.amount);
-            }
-
-            if (
-                needsBridgedFunds(payment.currency, maxCostOnDstChain, borrowIntent.chainId, chainAccountsList, payment)
-            ) {
-                (IQuarkWallet.QuarkOperation[] memory bridgeQuarkOperations, Actions.Action[] memory bridgeActions) =
-                Actions.constructBridgeOperations(
-                    Actions.BridgeOperationInfo({
-                        assetSymbol: payment.currency,
-                        amountNeededOnDst: maxCostOnDstChain,
-                        dstChainId: borrowIntent.chainId,
-                        recipient: borrowIntent.borrower,
-                        blockTimestamp: borrowIntent.blockTimestamp,
-                        useQuotecall: useQuotecall
-                    }),
-                    chainAccountsList,
-                    payment
-                );
-
-                for (uint256 i = 0; i < bridgeQuarkOperations.length; ++i) {
-                    List.addQuarkOperation(quarkOperations, bridgeQuarkOperations[i]);
-                    List.addAction(actions, bridgeActions[i]);
-                }
-            }
-        }
-
-        // Auto-wrap on collateral supply
-        checkAndInsertWrapOrUnwrapAction(
-            actions,
-            quarkOperations,
-            chainAccountsList,
-            payment,
-            borrowIntent.collateralAssetSymbol,
-            borrowIntent.collateralAmount,
-            borrowIntent.chainId,
-            borrowIntent.borrower,
-            borrowIntent.blockTimestamp,
-            useQuotecall
-        );
-
-        (IQuarkWallet.QuarkOperation memory borrowQuarkOperation, Actions.Action memory borrowAction) = Actions
-            .morphoBorrow(
-            Actions.MorphoBorrow({
-                chainAccountsList: chainAccountsList,
-                assetSymbol: borrowIntent.assetSymbol,
-                amount: borrowIntent.amount,
-                chainId: borrowIntent.chainId,
-                borrower: borrowIntent.borrower,
-                blockTimestamp: borrowIntent.blockTimestamp,
-                collateralAmount: borrowIntent.collateralAmount,
-                collateralAssetSymbol: borrowIntent.collateralAssetSymbol
-            }),
-            payment
-        );
-
-        List.addQuarkOperation(quarkOperations, borrowQuarkOperation);
-        List.addAction(actions, borrowAction);
-
-        // Convert actions and quark operations to arrays
-        Actions.Action[] memory actionsArray = List.toActionArray(actions);
-        IQuarkWallet.QuarkOperation[] memory quarkOperationsArray = List.toQuarkOperationArray(quarkOperations);
-
-        // Validate generated actions for affordability
-        if (payment.isToken) {
-            uint256 supplementalPaymentTokenBalance = 0;
-            if (Strings.stringEqIgnoreCase(payment.currency, borrowIntent.assetSymbol)) {
-                supplementalPaymentTokenBalance += borrowIntent.amount;
-            }
-
-            assertSufficientPaymentTokenBalances(
-                actionsArray,
-                chainAccountsList,
-                borrowIntent.chainId,
-                borrowIntent.borrower,
-                supplementalPaymentTokenBalance
-            );
-        }
-
-        // Merge operations that are from the same chain into one Multicall operation
-        (quarkOperationsArray, actionsArray) =
-            QuarkOperationHelper.mergeSameChainOperations(quarkOperationsArray, actionsArray);
-
-        // Wrap operations around Paycall/Quotecall if payment is with token
-        if (payment.isToken) {
-            quarkOperationsArray = QuarkOperationHelper.wrapOperationsWithTokenPayment(
-                quarkOperationsArray, actionsArray, payment, useQuotecall
-            );
-        }
-
-        return BuilderResult({
-            version: VERSION,
-            actions: actionsArray,
-            quarkOperations: quarkOperationsArray,
-            paymentCurrency: payment.currency,
-            eip712Data: EIP712Helper.eip712DataForQuarkOperations(quarkOperationsArray, actionsArray)
-        });
-    }
-
-    struct MorphoRepayIntent {
-        uint256 amount;
-        string assetSymbol;
-        uint256 blockTimestamp;
-        address repayer;
-        uint256 chainId;
-        uint256 collateralAmount;
-        string collateralAssetSymbol;
-    }
-
-    function morphoRepay(
-        MorphoRepayIntent memory repayIntent,
-        Accounts.ChainAccounts[] memory chainAccountsList,
-        PaymentInfo.Payment memory payment
-    ) external pure returns (BuilderResult memory) {
-        bool isMaxRepay = repayIntent.amount == type(uint256).max;
-        bool useQuotecall = false; // never use Quotecall
-        bool paymentTokenIsRepaymentlAsset = Strings.stringEqIgnoreCase(repayIntent.assetSymbol, payment.currency);
-        // Only use repayAmount for purpose of bridging, will still use uint256 max for MorphoScript
-        uint256 repayAmount = repayIntent.amount;
-        if (isMaxRepay) {
-            repayAmount = morphoRepayMaxAmount(
-                chainAccountsList,
-                repayIntent.chainId,
-                Accounts.findAssetPositions(repayIntent.assetSymbol, repayIntent.chainId, chainAccountsList).asset,
-                Accounts.findAssetPositions(repayIntent.collateralAssetSymbol, repayIntent.chainId, chainAccountsList)
-                    .asset,
-                repayIntent.repayer
-            );
-        }
-
-        assertFundsAvailable(repayIntent.chainId, repayIntent.assetSymbol, repayAmount, chainAccountsList, payment);
-
-        List.DynamicArray memory actions = List.newList();
-        List.DynamicArray memory quarkOperations = List.newList();
-
-        if (needsBridgedFunds(repayIntent.assetSymbol, repayAmount, repayIntent.chainId, chainAccountsList, payment)) {
-            // Note: Assumes that the asset uses the same # of decimals on each chain
-            uint256 amountNeededOnDst = repayAmount;
-            // If action is paid for with tokens and the payment token is the
-            // repay token, we need to add the max cost to the
-            // amountNeededOnDst for target chain
-            if (payment.isToken && Strings.stringEqIgnoreCase(payment.currency, repayIntent.assetSymbol)) {
-                amountNeededOnDst += PaymentInfo.findMaxCost(payment, repayIntent.chainId);
-            }
-            (IQuarkWallet.QuarkOperation[] memory bridgeQuarkOperations, Actions.Action[] memory bridgeActions) =
-            Actions.constructBridgeOperations(
-                Actions.BridgeOperationInfo({
-                    assetSymbol: repayIntent.assetSymbol,
-                    amountNeededOnDst: amountNeededOnDst,
-                    dstChainId: repayIntent.chainId,
-                    recipient: repayIntent.repayer,
-                    blockTimestamp: repayIntent.blockTimestamp,
-                    useQuotecall: useQuotecall
-                }),
-                chainAccountsList,
-                payment
-            );
-
-            for (uint256 i = 0; i < bridgeQuarkOperations.length; ++i) {
-                List.addAction(actions, bridgeActions[i]);
-                List.addQuarkOperation(quarkOperations, bridgeQuarkOperations[i]);
-            }
-        }
-
-        // Only bridge payment token if it is not the repayment asset (which the above briding action didn't cover)
-        if (payment.isToken && !paymentTokenIsRepaymentlAsset) {
-            uint256 maxCostOnDstChain = PaymentInfo.findMaxCost(payment, repayIntent.chainId);
-            if (Strings.stringEqIgnoreCase(payment.currency, repayIntent.assetSymbol)) {
-                maxCostOnDstChain = Math.subtractFlooredAtZero(maxCostOnDstChain, repayIntent.amount);
-            }
-
-            if (needsBridgedFunds(payment.currency, maxCostOnDstChain, repayIntent.chainId, chainAccountsList, payment))
-            {
-                (IQuarkWallet.QuarkOperation[] memory bridgeQuarkOperations, Actions.Action[] memory bridgeActions) =
-                Actions.constructBridgeOperations(
-                    Actions.BridgeOperationInfo({
-                        assetSymbol: payment.currency,
-                        amountNeededOnDst: maxCostOnDstChain,
-                        dstChainId: repayIntent.chainId,
-                        recipient: repayIntent.repayer,
-                        blockTimestamp: repayIntent.blockTimestamp,
-                        useQuotecall: useQuotecall
-                    }),
-                    chainAccountsList,
-                    payment
-                );
-
-                for (uint256 i = 0; i < bridgeQuarkOperations.length; ++i) {
-                    List.addQuarkOperation(quarkOperations, bridgeQuarkOperations[i]);
-                    List.addAction(actions, bridgeActions[i]);
-                }
-            }
-        }
-
-        // Auto-wrap
-        checkAndInsertWrapOrUnwrapAction(
-            actions,
-            quarkOperations,
-            chainAccountsList,
-            payment,
-            repayIntent.assetSymbol,
-            repayAmount,
-            repayIntent.chainId,
-            repayIntent.repayer,
-            repayIntent.blockTimestamp,
-            useQuotecall
-        );
-
-        (IQuarkWallet.QuarkOperation memory repayQuarkOperations, Actions.Action memory repayActions) = Actions
-            .morphoRepay(
-            Actions.MorphoRepay({
-                chainAccountsList: chainAccountsList,
-                assetSymbol: repayIntent.assetSymbol,
-                amount: repayIntent.amount,
-                chainId: repayIntent.chainId,
-                repayer: repayIntent.repayer,
-                blockTimestamp: repayIntent.blockTimestamp,
-                collateralAmount: repayIntent.collateralAmount,
-                collateralAssetSymbol: repayIntent.collateralAssetSymbol
-            }),
-            payment
-        );
-
-        List.addAction(actions, repayActions);
-        List.addQuarkOperation(quarkOperations, repayQuarkOperations);
-
-        // Convert actions and quark operations to arrays
-        Actions.Action[] memory actionsArray = List.toActionArray(actions);
-        IQuarkWallet.QuarkOperation[] memory quarkOperationsArray = List.toQuarkOperationArray(quarkOperations);
-
-        // Validate generated actions for affordability
-        if (payment.isToken) {
-            // if you are withdrawing the payment token, you can pay with the
-            // withdrawn funds
-            uint256 supplementalPaymentTokenBalance = 0;
-            if (Strings.stringEqIgnoreCase(payment.currency, repayIntent.collateralAssetSymbol)) {
-                supplementalPaymentTokenBalance += repayIntent.collateralAmount;
-            }
-
-            assertSufficientPaymentTokenBalances(
-                actionsArray,
-                chainAccountsList,
-                repayIntent.chainId,
-                repayIntent.repayer,
-                supplementalPaymentTokenBalance
-            );
-        }
-
-        // Merge operations that are from the same chain into one Multicall operation
-        (quarkOperationsArray, actionsArray) =
-            QuarkOperationHelper.mergeSameChainOperations(quarkOperationsArray, actionsArray);
-
-        // Wrap operations around Paycall/Quotecall if payment is with token
-        if (payment.isToken) {
-            quarkOperationsArray = QuarkOperationHelper.wrapOperationsWithTokenPayment(
-                quarkOperationsArray, actionsArray, payment, useQuotecall
-            );
-        }
-
-        return BuilderResult({
-            version: VERSION,
-            actions: actionsArray,
-            quarkOperations: quarkOperationsArray,
-            paymentCurrency: payment.currency,
-            eip712Data: EIP712Helper.eip712DataForQuarkOperations(quarkOperationsArray, actionsArray)
-        });
-    }
-
-    struct MorphoVaultSupplyIntent {
-        uint256 amount;
-        string assetSymbol;
-        uint256 blockTimestamp;
-        address sender;
-        uint256 chainId;
-    }
-
-    function morphoVaultSupply(
-        MorphoVaultSupplyIntent memory supplyIntent,
-        Accounts.ChainAccounts[] memory chainAccountsList,
-        PaymentInfo.Payment memory payment
-    ) external pure returns (BuilderResult memory) {
-        // If the action is paid for with tokens, filter out any chain accounts that do not have corresponding payment information
-        if (payment.isToken) {
-            chainAccountsList = Accounts.findChainAccountsWithPaymentInfo(chainAccountsList, payment);
-        }
-
-        // Initialize supply max flag
-        bool isMaxSupply = supplyIntent.amount == type(uint256).max;
-        // Convert supplyIntent to user aggregated balance
-        if (isMaxSupply) {
-            supplyIntent.amount = Accounts.totalAvailableAsset(supplyIntent.assetSymbol, chainAccountsList, payment);
-        }
-
-        assertFundsAvailable(
-            supplyIntent.chainId, supplyIntent.assetSymbol, supplyIntent.amount, chainAccountsList, payment
-        );
-
-        bool useQuotecall = isMaxSupply;
-        List.DynamicArray memory actions = List.newList();
-        List.DynamicArray memory quarkOperations = List.newList();
-
-        if (
-            needsBridgedFunds(
-                supplyIntent.assetSymbol, supplyIntent.amount, supplyIntent.chainId, chainAccountsList, payment
-            )
-        ) {
-            // Note: Assumes that the asset uses the same # of decimals on each chain
-            uint256 amountNeededOnDst = supplyIntent.amount;
-            // If action is paid for with tokens and the payment token is the
-            // transfer token, we need to add the max cost to the
-            // amountNeededOnDst for target chain
-            if (payment.isToken && Strings.stringEqIgnoreCase(payment.currency, supplyIntent.assetSymbol)) {
-                amountNeededOnDst += PaymentInfo.findMaxCost(payment, supplyIntent.chainId);
-            }
-            (IQuarkWallet.QuarkOperation[] memory bridgeQuarkOperations, Actions.Action[] memory bridgeActions) =
-            Actions.constructBridgeOperations(
-                Actions.BridgeOperationInfo({
-                    assetSymbol: supplyIntent.assetSymbol,
-                    amountNeededOnDst: amountNeededOnDst,
-                    dstChainId: supplyIntent.chainId,
-                    recipient: supplyIntent.sender,
-                    blockTimestamp: supplyIntent.blockTimestamp,
-                    useQuotecall: useQuotecall
-                }),
-                chainAccountsList,
-                payment
-            );
-
-            for (uint256 i = 0; i < bridgeQuarkOperations.length; ++i) {
-                List.addAction(actions, bridgeActions[i]);
-                List.addQuarkOperation(quarkOperations, bridgeQuarkOperations[i]);
-            }
-        }
-
-        // Auto-wrap
-        checkAndInsertWrapOrUnwrapAction(
-            actions,
-            quarkOperations,
-            chainAccountsList,
-            payment,
-            supplyIntent.assetSymbol,
-            supplyIntent.amount,
-            supplyIntent.chainId,
-            supplyIntent.sender,
-            supplyIntent.blockTimestamp,
-            useQuotecall
-        );
-
-        (IQuarkWallet.QuarkOperation memory supplyQuarkOperation, Actions.Action memory supplyAction) = Actions
-            .morphoVaultSupply(
-            Actions.MorphoVaultSupply({
-                chainAccountsList: chainAccountsList,
-                assetSymbol: supplyIntent.assetSymbol,
-                amount: supplyIntent.amount,
-                blockTimestamp: supplyIntent.blockTimestamp,
-                chainId: supplyIntent.chainId,
-                sender: supplyIntent.sender
-            }),
-            payment,
-            useQuotecall
-        );
-
-        List.addQuarkOperation(quarkOperations, supplyQuarkOperation);
-        List.addAction(actions, supplyAction);
-
-        // Convert actions and quark operations to array
-        Actions.Action[] memory actionsArray = List.toActionArray(actions);
-        IQuarkWallet.QuarkOperation[] memory quarkOperationsArray = List.toQuarkOperationArray(quarkOperations);
-
-        // Validate generated actions for affordability
-        if (payment.isToken) {
-            assertSufficientPaymentTokenBalances(
-                actionsArray, chainAccountsList, supplyIntent.chainId, supplyIntent.sender
-            );
-        }
-
-        // Merge operations that are from the same chain into one Multicall operation
-        (quarkOperationsArray, actionsArray) =
-            QuarkOperationHelper.mergeSameChainOperations(quarkOperationsArray, actionsArray);
-
-        // Wrap operations around Paycall/Quotecall if payment is with token
-        if (payment.isToken) {
-            quarkOperationsArray = QuarkOperationHelper.wrapOperationsWithTokenPayment(
-                quarkOperationsArray, actionsArray, payment, useQuotecall
-            );
-        }
-
-        return BuilderResult({
-            version: VERSION,
-            actions: actionsArray,
-            quarkOperations: quarkOperationsArray,
-            paymentCurrency: payment.currency,
-            eip712Data: EIP712Helper.eip712DataForQuarkOperations(quarkOperationsArray, actionsArray)
-        });
-    }
-
-    struct MorphoVaultWithdrawIntent {
-        uint256 amount;
-        string assetSymbol;
-        uint256 blockTimestamp;
-        uint256 chainId;
-        address withdrawer;
-    }
-
-    function morphoVaultWithdraw(
-        MorphoVaultWithdrawIntent memory withdrawIntent,
-        Accounts.ChainAccounts[] memory chainAccountsList,
-        PaymentInfo.Payment memory payment
-    ) external pure returns (BuilderResult memory) {
-        // XXX confirm that you actually have the amount to withdraw
-
-        bool isMaxWithdraw = withdrawIntent.amount == type(uint256).max;
-        bool useQuotecall = false; // never use Quotecall
-        List.DynamicArray memory actions = List.newList();
-        List.DynamicArray memory quarkOperations = List.newList();
-
-        // when paying with tokens, you may need to bridge the payment token to cover the cost
-        if (payment.isToken) {
-            uint256 maxCostOnDstChain = PaymentInfo.findMaxCost(payment, withdrawIntent.chainId);
-            // if you're withdrawing the payment token, you can use the withdrawn amount to cover the cost
-            if (Strings.stringEqIgnoreCase(payment.currency, withdrawIntent.assetSymbol)) {
-                maxCostOnDstChain = Math.subtractFlooredAtZero(maxCostOnDstChain, withdrawIntent.amount);
-            }
-
-            if (
-                needsBridgedFunds(
-                    payment.currency, maxCostOnDstChain, withdrawIntent.chainId, chainAccountsList, payment
-                )
-            ) {
-                (IQuarkWallet.QuarkOperation[] memory bridgeQuarkOperations, Actions.Action[] memory bridgeActions) =
-                Actions.constructBridgeOperations(
-                    Actions.BridgeOperationInfo({
-                        assetSymbol: payment.currency,
-                        amountNeededOnDst: maxCostOnDstChain,
-                        dstChainId: withdrawIntent.chainId,
-                        recipient: withdrawIntent.withdrawer,
-                        blockTimestamp: withdrawIntent.blockTimestamp,
-                        useQuotecall: useQuotecall
-                    }),
-                    chainAccountsList,
-                    payment
-                );
-
-                for (uint256 i = 0; i < bridgeQuarkOperations.length; ++i) {
-                    List.addQuarkOperation(quarkOperations, bridgeQuarkOperations[i]);
-                    List.addAction(actions, bridgeActions[i]);
-                }
-            }
-        }
-
-        (IQuarkWallet.QuarkOperation memory cometWithdrawQuarkOperation, Actions.Action memory cometWithdrawAction) =
-        Actions.morphoVaultWithdraw(
-            Actions.MorphoVaultWithdraw({
-                chainAccountsList: chainAccountsList,
-                assetSymbol: withdrawIntent.assetSymbol,
-                amount: withdrawIntent.amount,
-                blockTimestamp: withdrawIntent.blockTimestamp,
-                chainId: withdrawIntent.chainId,
-                withdrawer: withdrawIntent.withdrawer
-            }),
-            payment
-        );
-        List.addAction(actions, cometWithdrawAction);
-        List.addQuarkOperation(quarkOperations, cometWithdrawQuarkOperation);
-
-        // Convert actions and quark operations to arrays
-        Actions.Action[] memory actionsArray = List.toActionArray(actions);
-        IQuarkWallet.QuarkOperation[] memory quarkOperationsArray = List.toQuarkOperationArray(quarkOperations);
-
-        // Validate generated actions for affordability
-        if (payment.isToken) {
-            uint256 supplementalPaymentTokenBalance = 0;
-            if (Strings.stringEqIgnoreCase(payment.currency, withdrawIntent.assetSymbol)) {
-                if (isMaxWithdraw) {
-                    // when doing a maxWithdraw of the payment token, add the account's supplied balance
-                    // as supplemental payment token balance
-                    Accounts.MorphoVaultPositions memory morphoVaultPositions = Accounts.findMorphoVaultPositions(
-                        withdrawIntent.chainId,
-                        Accounts.findAssetPositions(
-                            withdrawIntent.assetSymbol, withdrawIntent.chainId, chainAccountsList
-                        ).asset,
-                        chainAccountsList
-                    );
-
-                    for (uint256 i = 0; i < morphoVaultPositions.accounts.length; ++i) {
-                        if (morphoVaultPositions.accounts[i] == withdrawIntent.withdrawer) {
-                            supplementalPaymentTokenBalance += morphoVaultPositions.balances[i];
-                        }
-                    }
-                } else {
-                    supplementalPaymentTokenBalance += withdrawIntent.amount;
-                }
-            }
-
-            assertSufficientPaymentTokenBalances(
-                actionsArray,
-                chainAccountsList,
-                withdrawIntent.chainId,
-                withdrawIntent.withdrawer,
                 supplementalPaymentTokenBalance
             );
         }
@@ -2785,12 +2102,9 @@
                 continue;
             } else if (Strings.stringEqIgnoreCase(nonBridgeAction.actionType, Actions.ACTION_TYPE_MORPHO_BORROW)) {
                 continue;
-<<<<<<< HEAD
             } else if (Strings.stringEqIgnoreCase(nonBridgeAction.actionType, Actions.ACTION_TYPE_MORPHO_CLAIM_REWARDS))
             {
                 continue;
-=======
->>>>>>> 528477d8
             } else if (Strings.stringEqIgnoreCase(nonBridgeAction.actionType, Actions.ACTION_TYPE_MORPHO_REPAY)) {
                 Actions.MorphoRepayActionContext memory morphoRepayActionContext =
                     abi.decode(nonBridgeAction.actionContext, (Actions.MorphoRepayActionContext));
@@ -2825,13 +2139,8 @@
                 }
             } else if (Strings.stringEqIgnoreCase(nonBridgeAction.actionType, Actions.ACTION_TYPE_MORPHO_VAULT_SUPPLY))
             {
-<<<<<<< HEAD
-                Actions.MorphoVaultSupplyContext memory morphoVaultSupplyActionContext =
-                    abi.decode(nonBridgeAction.actionContext, (Actions.MorphoVaultSupplyContext));
-=======
                 Actions.MorphoVaultSupplyActionContext memory morphoVaultSupplyActionContext =
                     abi.decode(nonBridgeAction.actionContext, (Actions.MorphoVaultSupplyActionContext));
->>>>>>> 528477d8
                 if (Strings.stringEqIgnoreCase(morphoVaultSupplyActionContext.assetSymbol, paymentTokenSymbol)) {
                     paymentTokenCost += morphoVaultSupplyActionContext.amount;
                 }
