// SPDX-License-Identifier: BSD-3-Clause
pragma solidity ^0.8.23;

import {IQuarkWallet} from "quark-core/src/interfaces/IQuarkWallet.sol";

import {Actions} from "./Actions.sol";
import {Accounts} from "./Accounts.sol";
import {BridgeRoutes} from "./BridgeRoutes.sol";
import {EIP712Helper} from "./EIP712Helper.sol";
import {Math} from "src/lib/Math.sol";
import {Strings} from "./Strings.sol";
import {PaycallWrapper} from "./PaycallWrapper.sol";
import {QuotecallWrapper} from "./QuotecallWrapper.sol";
import {PaymentInfo} from "./PaymentInfo.sol";
import {TokenWrapper} from "./TokenWrapper.sol";

contract QuarkBuilder {
    /* ===== Constants ===== */

    string constant VERSION = "1.0.0";

    /* ===== Custom Errors ===== */

    error AssetPositionNotFound();
    error FundsUnavailable(string assetSymbol, uint256 requiredAmount, uint256 actualAmount);
    error InvalidActionChain();
    error InvalidActionType();
    error InvalidInput();
    error MaxCostTooHigh();

    /* ===== Input Types ===== */

    /* ===== Output Types ===== */

    struct BuilderResult {
        // Version of the builder interface. (Same as VERSION, but attached to the output.)
        string version;
        // Array of quark operations to execute to fulfill the client intent
        IQuarkWallet.QuarkOperation[] quarkOperations;
        // Array of action context and other metadata corresponding 1:1 with quarkOperations
        Actions.Action[] actions;
        // Struct containing containing EIP-712 data for a QuarkOperation or MultiQuarkOperation
        EIP712Helper.EIP712Data eip712Data;
        // Client-provided paymentCurrency string that was used to derive token addresses.
        // Client may re-use this string to construct a request that simulates the transaction.
        string paymentCurrency;
    }

    /* ===== Helper Functions ===== */

    /* ===== Main Implementation ===== */

    struct CometSupplyIntent {
        uint256 amount;
        string assetSymbol;
        uint256 blockTimestamp;
        uint256 chainId;
        address comet;
        address sender;
    }

    // TODO: handle supply max
    function cometSupply(
        CometSupplyIntent memory cometSupplyIntent,
        Accounts.ChainAccounts[] memory chainAccountsList,
        PaymentInfo.Payment memory payment
    ) external pure returns (BuilderResult memory /* builderResult */ ) {
        // If the action is paid for with tokens, filter out any chain accounts that do not have corresponding payment information
        if (payment.isToken) {
            chainAccountsList = Accounts.findChainAccountsWithPaymentInfo(chainAccountsList, payment);
        }

        assertFundsAvailable(
            cometSupplyIntent.chainId,
            cometSupplyIntent.assetSymbol,
            cometSupplyIntent.amount,
            chainAccountsList,
            payment
        );

        uint256 actionIndex = 0;
        Actions.Action[] memory actions = new Actions.Action[](chainAccountsList.length);
        IQuarkWallet.QuarkOperation[] memory quarkOperations =
            new IQuarkWallet.QuarkOperation[](chainAccountsList.length);

        if (
            needsBridgedFunds(
                cometSupplyIntent.assetSymbol,
                cometSupplyIntent.amount,
                cometSupplyIntent.chainId,
                chainAccountsList,
                payment
            )
        ) {
            // Note: Assumes that the asset uses the same # of decimals on each chain
            uint256 amountNeededOnDst = cometSupplyIntent.amount;
            // If action is paid for with tokens and the payment token is the transfer token, we need to add the max cost to the amountLeftToBridge for target chain
            if (payment.isToken && Strings.stringEqIgnoreCase(payment.currency, cometSupplyIntent.assetSymbol)) {
                amountNeededOnDst += PaymentInfo.findMaxCost(payment, cometSupplyIntent.chainId);
            }
            (IQuarkWallet.QuarkOperation[] memory bridgeQuarkOperations, Actions.Action[] memory bridgeActions) =
            Actions.constructBridgeOperations(
                Actions.BridgeOperationInfo({
                    assetSymbol: cometSupplyIntent.assetSymbol,
                    amountNeededOnDst: amountNeededOnDst,
                    dstChainId: cometSupplyIntent.chainId,
                    recipient: cometSupplyIntent.sender,
                    blockTimestamp: cometSupplyIntent.blockTimestamp,
                    useQuotecall: false // TODO: pass in an actual value for useQuoteCall
                }),
                chainAccountsList,
                payment
            );

            for (uint256 i = 0; i < bridgeQuarkOperations.length; ++i) {
                quarkOperations[actionIndex] = bridgeQuarkOperations[i];
                actions[actionIndex] = bridgeActions[i];
                actionIndex++;
            }
        }

        (quarkOperations[actionIndex], actions[actionIndex]) = Actions.cometSupplyAsset(
            Actions.CometSupply({
                chainAccountsList: chainAccountsList,
                assetSymbol: cometSupplyIntent.assetSymbol,
                amount: cometSupplyIntent.amount,
                chainId: cometSupplyIntent.chainId,
                comet: cometSupplyIntent.comet,
                sender: cometSupplyIntent.sender,
                blockTimestamp: cometSupplyIntent.blockTimestamp
            }),
            payment
        );

        // TODO: Bridge payment token

        actionIndex++;

        // Truncate actions and quark operations
        actions = Actions.truncate(actions, actionIndex);
        quarkOperations = Actions.truncate(quarkOperations, actionIndex);

        // Validate generated actions for affordability
        if (payment.isToken) {
            assertSufficientPaymentTokenBalances(actions, chainAccountsList, cometSupplyIntent.chainId);
        }

        // Construct EIP712 digests
        EIP712Helper.EIP712Data memory eip712Data;
        if (quarkOperations.length == 1) {
            eip712Data = EIP712Helper.EIP712Data({
                digest: EIP712Helper.getDigestForQuarkOperation(
                    quarkOperations[0], actions[0].quarkAccount, actions[0].chainId
                    ),
                domainSeparator: EIP712Helper.getDomainSeparator(actions[0].quarkAccount, actions[0].chainId),
                hashStruct: EIP712Helper.getHashStructForQuarkOperation(quarkOperations[0])
            });
        } else if (quarkOperations.length > 1) {
            eip712Data = EIP712Helper.EIP712Data({
                digest: EIP712Helper.getDigestForMultiQuarkOperation(quarkOperations, actions),
                domainSeparator: EIP712Helper.MULTI_QUARK_OPERATION_DOMAIN_SEPARATOR,
                hashStruct: EIP712Helper.getHashStructForMultiQuarkOperation(quarkOperations, actions)
            });
        }

        return BuilderResult({
            version: VERSION,
            actions: actions,
            quarkOperations: quarkOperations,
            paymentCurrency: payment.currency,
            eip712Data: eip712Data
        });
    }

    struct TransferIntent {
        uint256 chainId;
        string assetSymbol;
        uint256 amount;
        address sender;
        address recipient;
        uint256 blockTimestamp;
    }

    function transfer(
        TransferIntent memory transferIntent,
        Accounts.ChainAccounts[] memory chainAccountsList,
        PaymentInfo.Payment memory payment
    ) external pure returns (BuilderResult memory) {
        // If the action is paid for with tokens, filter out any chain accounts that do not have corresponding payment information
        if (payment.isToken) {
            chainAccountsList = Accounts.findChainAccountsWithPaymentInfo(chainAccountsList, payment);
        }

        // Initialize TransferMax flag
        bool isMaxTransfer = transferIntent.amount == type(uint256).max;
        // Convert transferIntent to user aggregated balance
        if (isMaxTransfer) {
            transferIntent.amount = Accounts.totalAvailableAsset(transferIntent.assetSymbol, chainAccountsList, payment);
        }

        assertFundsAvailable(
            transferIntent.chainId, transferIntent.assetSymbol, transferIntent.amount, chainAccountsList, payment
        );

        /*
         * at most two bridge operation per non-destination chain (transfer and payment tokens),
         * and at most one transferIntent operation on the destination chain.
         *
         * therefore the upper bound is 2 * chainAccountsList.length.
         */
        uint256 actionIndex = 0;

        // TransferMax will always use quotecall to avoid leaving dust in wallet
        bool useQuotecall = isMaxTransfer;
        Actions.Action[] memory actions = new Actions.Action[](chainAccountsList.length * 2);
        IQuarkWallet.QuarkOperation[] memory quarkOperations =
            new IQuarkWallet.QuarkOperation[](2 * chainAccountsList.length);

        if (
            needsBridgedFunds(
                transferIntent.assetSymbol, transferIntent.amount, transferIntent.chainId, chainAccountsList, payment
            )
        ) {
            // Note: Assumes that the asset uses the same # of decimals on each chain
            uint256 amountNeededOnDst = transferIntent.amount;
            // If action is paid for with tokens and the payment token is the transfer token, we need to add the max cost to the amountLeftToBridge for target chain
            if (payment.isToken && Strings.stringEqIgnoreCase(payment.currency, transferIntent.assetSymbol)) {
                amountNeededOnDst += PaymentInfo.findMaxCost(payment, transferIntent.chainId);
            }
            (IQuarkWallet.QuarkOperation[] memory bridgeQuarkOperations, Actions.Action[] memory bridgeActions) =
            Actions.constructBridgeOperations(
                Actions.BridgeOperationInfo({
                    assetSymbol: transferIntent.assetSymbol,
                    amountNeededOnDst: amountNeededOnDst,
                    dstChainId: transferIntent.chainId,
                    recipient: transferIntent.sender,
                    blockTimestamp: transferIntent.blockTimestamp,
                    useQuotecall: useQuotecall
                }),
                chainAccountsList,
                payment
            );

            for (uint256 i = 0; i < bridgeQuarkOperations.length; ++i) {
                quarkOperations[actionIndex] = bridgeQuarkOperations[i];
                actions[actionIndex] = bridgeActions[i];
                actionIndex++;
            }
        }

        // If action is paid for with tokens and the payment token is not the transfer token, attempt to bridge some over if not enough
        // Note: The previous code block for bridging the transfer token already handles the case where payment token == transfer token
        if (payment.isToken && !Strings.stringEqIgnoreCase(payment.currency, transferIntent.assetSymbol)) {
            // Bridge over payment token if not enough
            uint256 maxCostOnDstChain = PaymentInfo.findMaxCost(payment, transferIntent.chainId);
            if (
                needsBridgedFunds(
                    payment.currency, maxCostOnDstChain, transferIntent.chainId, chainAccountsList, payment
                )
            ) {
                (IQuarkWallet.QuarkOperation[] memory bridgeQuarkOperations, Actions.Action[] memory bridgeActions) =
                Actions.constructBridgeOperations(
                    Actions.BridgeOperationInfo({
                        assetSymbol: payment.currency,
                        amountNeededOnDst: maxCostOnDstChain,
                        dstChainId: transferIntent.chainId,
                        recipient: transferIntent.sender,
                        blockTimestamp: transferIntent.blockTimestamp,
                        useQuotecall: useQuotecall
                    }),
                    chainAccountsList,
                    payment
                );

                for (uint256 i = 0; i < bridgeQuarkOperations.length; ++i) {
                    quarkOperations[actionIndex] = bridgeQuarkOperations[i];
                    actions[actionIndex] = bridgeActions[i];
                    actionIndex++;
                }
            }
        }

<<<<<<< HEAD
        // Check if need to wrap/unwrap token to cover the transferIntent amount
        // If the existing balance is not enough to cover the transferIntent amount, wrap/unwrap the counterpart token here
        // NOTE: We prioritize unwrap/wrap in the dst chain over bridging, bridging logic checks for counterpart tokens when calculating the amounts to bridge.
        // TODO: Will also implement this logics in comet supply scenario
        uint256 existingBalance =
            Accounts.getBalanceOnChain(transferIntent.assetSymbol, transferIntent.chainId, chainAccountsList);
        if (
            existingBalance < transferIntent.amount
                && TokenWrapper.hasWrapperContract(transferIntent.chainId, transferIntent.assetSymbol)
        ) {
            // If the asset has a wrapper counterpart, wrap/unwrap the token to cover the transferIntent amount
            string memory counterpartSymbol =
                TokenWrapper.getWrapperCounterpartSymbol(transferIntent.chainId, transferIntent.assetSymbol);

            // Wrap/unwrap the token to cover the transferIntent amount
            (quarkOperations[actionIndex], actions[actionIndex]) = Actions.transformToConterpartAsset(
                Actions.WrapOrUnwrapAsset({
                    chainAccountsList: chainAccountsList,
                    assetSymbol: counterpartSymbol,
                    // NOTE: Wrap/unwrap the amount needed to cover the transferIntent amount
                    amount: transferIntent.amount - existingBalance,
                    chainId: transferIntent.chainId,
                    sender: transferIntent.sender,
                    blockTimestamp: transferIntent.blockTimestamp
                }),
                payment,
                useQuotecall
            );
            actionIndex++;
        }

        // Then, transferIntent `amount` of `assetSymbol` to `recipient`
=======
        // Then, transfer `amount` of `assetSymbol` to `recipient`
>>>>>>> 16bb741c
        (quarkOperations[actionIndex], actions[actionIndex]) = Actions.transferAsset(
            Actions.TransferAsset({
                chainAccountsList: chainAccountsList,
                assetSymbol: transferIntent.assetSymbol,
                amount: transferIntent.amount,
                chainId: transferIntent.chainId,
                sender: transferIntent.sender,
                recipient: transferIntent.recipient,
                blockTimestamp: transferIntent.blockTimestamp
            }),
            payment,
            useQuotecall
        );
        actionIndex++;

        // TODO: Merge transactions on same chain into Multicall. Maybe do that separately at the end via a helper function.

        // Truncate actions and quark operations
        actions = Actions.truncate(actions, actionIndex);
        quarkOperations = Actions.truncate(quarkOperations, actionIndex);

        // Validate generated actions for affordability
        if (payment.isToken) {
            assertSufficientPaymentTokenBalances(actions, chainAccountsList, transferIntent.chainId);
        }

        // Construct EIP712 digests
        EIP712Helper.EIP712Data memory eip712Data;
        if (quarkOperations.length == 1) {
            eip712Data = EIP712Helper.EIP712Data({
                digest: EIP712Helper.getDigestForQuarkOperation(
                    quarkOperations[0], actions[0].quarkAccount, actions[0].chainId
                    ),
                domainSeparator: EIP712Helper.getDomainSeparator(actions[0].quarkAccount, actions[0].chainId),
                hashStruct: EIP712Helper.getHashStructForQuarkOperation(quarkOperations[0])
            });
        } else if (quarkOperations.length > 1) {
            eip712Data = EIP712Helper.EIP712Data({
                digest: EIP712Helper.getDigestForMultiQuarkOperation(quarkOperations, actions),
                domainSeparator: EIP712Helper.MULTI_QUARK_OPERATION_DOMAIN_SEPARATOR,
                hashStruct: EIP712Helper.getHashStructForMultiQuarkOperation(quarkOperations, actions)
            });
        }

        return BuilderResult({
            version: VERSION,
            actions: actions,
            quarkOperations: quarkOperations,
            paymentCurrency: payment.currency,
            eip712Data: eip712Data
        });
    }

    struct MatchaSwapIntent {
        uint256 chainId;
        address entryPoint;
        bytes swapData;
        address sellToken;
        uint256 sellAmount;
        address buyToken;
        uint256 expectedBuyAmount;
        address sender;
        uint256 blockTimestamp;
    }

    function swap(
        MatchaSwapIntent memory swapIntent,
        Accounts.ChainAccounts[] memory chainAccountsList,
        PaymentInfo.Payment memory payment
    ) external pure returns (BuilderResult memory) {
        // If the action is paid for with tokens, filter out any chain accounts that do not have corresponding payment information
        if (payment.isToken) {
            chainAccountsList = Accounts.findChainAccountsWithPaymentInfo(chainAccountsList, payment);
        }

        string memory sellTokenSymbol =
            Accounts.findAssetPositions(swapIntent.sellToken, swapIntent.chainId, chainAccountsList).symbol;
        string memory buyTokenSymbol =
            Accounts.findAssetPositions(swapIntent.buyToken, swapIntent.chainId, chainAccountsList).symbol;
        assertFundsAvailable(swapIntent.chainId, sellTokenSymbol, swapIntent.sellAmount, chainAccountsList, payment);

        /*
         * at most two bridge operation per non-destination chain (transfer and payment tokens),
         * and at most one transferIntent operation on the destination chain.
         *
         * therefore the upper bound is 2 * chainAccountsList.length.
         */
        uint256 actionIndex = 0;

        // TODO: When should we use quotecall?
        Actions.Action[] memory actions = new Actions.Action[](chainAccountsList.length);
        IQuarkWallet.QuarkOperation[] memory quarkOperations =
            new IQuarkWallet.QuarkOperation[](2 * chainAccountsList.length);

        if (needsBridgedFunds(sellTokenSymbol, swapIntent.sellAmount, swapIntent.chainId, chainAccountsList, payment)) {
            // Note: Assumes that the asset uses the same # of decimals on each chain
            uint256 amountNeededOnDst = swapIntent.sellAmount;
            // If action is paid for with tokens and the payment token is the transfer token, we need to add the max cost to the amountLeftToBridge for target chain
            if (payment.isToken && Strings.stringEqIgnoreCase(payment.currency, sellTokenSymbol)) {
                amountNeededOnDst += PaymentInfo.findMaxCost(payment, swapIntent.chainId);
            }
            (IQuarkWallet.QuarkOperation[] memory bridgeQuarkOperations, Actions.Action[] memory bridgeActions) =
            Actions.constructBridgeOperations(
                Actions.BridgeOperationInfo({
                    assetSymbol: sellTokenSymbol,
                    amountNeededOnDst: amountNeededOnDst,
                    dstChainId: swapIntent.chainId,
                    recipient: swapIntent.sender,
                    blockTimestamp: swapIntent.blockTimestamp,
                    // TODO: set
                    useQuotecall: false
                }),
                chainAccountsList,
                payment
            );

            for (uint256 i = 0; i < bridgeQuarkOperations.length; ++i) {
                quarkOperations[actionIndex] = bridgeQuarkOperations[i];
                actions[actionIndex] = bridgeActions[i];
                actionIndex++;
            }
        }

        // If action is paid for with tokens and the payment token is not the transfer token, attempt to bridge some over if not enough
        // Note: The previous code block for bridging the sell token already handles the case where payment token == transfer token
        if (payment.isToken && !Strings.stringEqIgnoreCase(payment.currency, sellTokenSymbol)) {
            // Bridge over payment token if not enough
            uint256 maxCostOnDstChain = PaymentInfo.findMaxCost(payment, swapIntent.chainId);
            if (needsBridgedFunds(payment.currency, maxCostOnDstChain, swapIntent.chainId, chainAccountsList, payment))
            {
                (IQuarkWallet.QuarkOperation[] memory bridgeQuarkOperations, Actions.Action[] memory bridgeActions) =
                Actions.constructBridgeOperations(
                    Actions.BridgeOperationInfo({
                        assetSymbol: payment.currency,
                        amountNeededOnDst: maxCostOnDstChain,
                        dstChainId: swapIntent.chainId,
                        recipient: swapIntent.sender,
                        blockTimestamp: swapIntent.blockTimestamp,
                        // TODO: set
                        useQuotecall: false
                    }),
                    chainAccountsList,
                    payment
                );

                for (uint256 i = 0; i < bridgeQuarkOperations.length; ++i) {
                    quarkOperations[actionIndex] = bridgeQuarkOperations[i];
                    actions[actionIndex] = bridgeActions[i];
                    actionIndex++;
                }
            }
        }

        // Then, swap `amount` of `assetSymbol` to `recipient`
        (quarkOperations[actionIndex], actions[actionIndex]) = Actions.matchaSwap(
            Actions.MatchaSwap({
                chainAccountsList: chainAccountsList,
                entryPoint: swapIntent.entryPoint,
                swapData: swapIntent.swapData,
                sellToken: swapIntent.sellToken,
                sellTokenSymbol: sellTokenSymbol,
                sellAmount: swapIntent.sellAmount,
                buyToken: swapIntent.buyToken,
                buyTokenSymbol: buyTokenSymbol,
                expectedBuyAmount: swapIntent.expectedBuyAmount,
                chainId: swapIntent.chainId,
                sender: swapIntent.sender,
                blockTimestamp: swapIntent.blockTimestamp
            }),
            payment,
            // TODO: Set this
            false
        );
        actionIndex++;

        // TODO: Merge transactions on same chain into Multicall. Maybe do that separately at the end via a helper function.

        // Truncate actions and quark operations
        actions = Actions.truncate(actions, actionIndex);
        quarkOperations = Actions.truncate(quarkOperations, actionIndex);

        // Validate generated actions for affordability
        if (payment.isToken) {
            assertSufficientPaymentTokenBalances(actions, chainAccountsList, swapIntent.chainId);
        }

        // Construct EIP712 digests
        EIP712Helper.EIP712Data memory eip712Data;
        if (quarkOperations.length == 1) {
            eip712Data = EIP712Helper.EIP712Data({
                digest: EIP712Helper.getDigestForQuarkOperation(
                    quarkOperations[0], actions[0].quarkAccount, actions[0].chainId
                    ),
                domainSeparator: EIP712Helper.getDomainSeparator(actions[0].quarkAccount, actions[0].chainId),
                hashStruct: EIP712Helper.getHashStructForQuarkOperation(quarkOperations[0])
            });
        } else if (quarkOperations.length > 1) {
            eip712Data = EIP712Helper.EIP712Data({
                digest: EIP712Helper.getDigestForMultiQuarkOperation(quarkOperations, actions),
                domainSeparator: EIP712Helper.MULTI_QUARK_OPERATION_DOMAIN_SEPARATOR,
                hashStruct: EIP712Helper.getHashStructForMultiQuarkOperation(quarkOperations, actions)
            });
        }

        return BuilderResult({
            version: VERSION,
            actions: actions,
            quarkOperations: quarkOperations,
            paymentCurrency: payment.currency,
            eip712Data: eip712Data
        });
    }

    // For some reason, funds that may otherwise be bridgeable or held by the user cannot
    // be made available to fulfill the transaction.
    // Funds cannot be bridged, e.g. no bridge exists
    // Funds cannot be withdrawn from Comet, e.g. no reserves
    function assertFundsAvailable(
        uint256 chainId,
        string memory assetSymbol,
        uint256 amount,
        Accounts.ChainAccounts[] memory chainAccountsList,
        PaymentInfo.Payment memory payment
    ) internal pure {
        // If no funds need to be bridged, then this check is satisfied
        // TODO: We might still need to check the availability of funds on the target chain, e.g. see if
        // funds are locked in a lending protocol and can't be withdrawn
        if (!needsBridgedFunds(assetSymbol, amount, chainId, chainAccountsList, payment)) {
            return;
        }

        // Check each chain to see if there are enough action assets to be bridged over
        uint256 aggregateAssetBalance;
        uint256 aggregateMaxCosts;
        for (uint256 i = 0; i < chainAccountsList.length; ++i) {
            Accounts.AssetPositions memory positions =
                Accounts.findAssetPositions(assetSymbol, chainAccountsList[i].assetPositionsList);
            if (
                chainAccountsList[i].chainId == chainId
                    || BridgeRoutes.canBridge(chainAccountsList[i].chainId, chainId, assetSymbol)
            ) {
                aggregateAssetBalance += Accounts.sumBalances(positions);
                // If the user opts for paying with the payment token and the payment token is the transfer token, reduce
                // the available balance by the max cost because the max cost is reserved for paying the txn
                if (payment.isToken && Strings.stringEqIgnoreCase(payment.currency, assetSymbol)) {
                    aggregateMaxCosts += PaymentInfo.findMaxCost(payment, chainAccountsList[i].chainId);
                }
            }

            // If the asset has wrapper counterpart and can locally wrap/unwrap, accumulate the balance of the the counterpart
            // NOTE: Currently only at dst chain, and will ignore all the counterpart balance in other chains
            if (
                chainAccountsList[i].chainId == chainId
                    && TokenWrapper.hasWrapperContract(chainAccountsList[i].chainId, assetSymbol)
            ) {
                uint256 counterpartBalance =
                    getWrapperCounterpartBalance(assetSymbol, chainAccountsList[i].chainId, chainAccountsList);
                string memory counterpartSymbol =
                    TokenWrapper.getWrapperCounterpartSymbol(chainAccountsList[i].chainId, assetSymbol);
                // If the user opts for paying with payment token and the payment token is also the action token's counterpart
                // reduce the available balance by the max cost
                if (payment.isToken && Strings.stringEqIgnoreCase(payment.currency, counterpartSymbol)) {
                    counterpartBalance = Math.substractOrZero(
                        counterpartBalance, PaymentInfo.findMaxCost(payment, chainAccountsList[i].chainId)
                    );
                }
                aggregateAssetBalance += counterpartBalance;
            }
        }

        uint256 aggregateAvailableAssetBalance =
            aggregateAssetBalance >= aggregateMaxCosts ? aggregateAssetBalance - aggregateMaxCosts : 0;
        if (aggregateAvailableAssetBalance < amount) {
            revert FundsUnavailable(assetSymbol, amount, aggregateAvailableAssetBalance);
        }
    }

    function getWrapperCounterpartBalance(
        string memory assetSymbol,
        uint256 chainId,
        Accounts.ChainAccounts[] memory chainAccountsList
    ) internal pure returns (uint256) {
        if (TokenWrapper.hasWrapperContract(chainId, assetSymbol)) {
            // Add counterpart balance to balanceOnChain
            return Accounts.getBalanceOnChain(
                TokenWrapper.getWrapperCounterpartSymbol(chainId, assetSymbol), chainId, chainAccountsList
            );
        }

        return 0;
    }

    function needsBridgedFunds(
        string memory assetSymbol,
        uint256 amount,
        uint256 chainId,
        Accounts.ChainAccounts[] memory chainAccountsList,
        PaymentInfo.Payment memory payment
    ) internal pure returns (bool) {
        uint256 balanceOnChain = Accounts.getBalanceOnChain(assetSymbol, chainId, chainAccountsList);
        // If action is paid for with tokens and the payment token is the transfer token, then add the payment max cost for the target chain to the amount needed
        uint256 amountNeededOnDstChain = amount;
        if (payment.isToken && Strings.stringEqIgnoreCase(payment.currency, assetSymbol)) {
            amountNeededOnDstChain += PaymentInfo.findMaxCost(payment, chainId);
        }

        // If there exists a counterpart token, try to wrap/unwrap first before attempting to bridge
        uint256 counterpartBalance = getWrapperCounterpartBalance(assetSymbol, chainId, chainAccountsList);
        // Subtract max cost if the counterpart token is the payment token
        if (
            payment.isToken
                && Strings.stringEqIgnoreCase(
                    payment.currency, TokenWrapper.getWrapperCounterpartSymbol(chainId, assetSymbol)
                )
        ) {
            // 0 if account can't afford to wrap/unwrap == can't use that balance
            counterpartBalance = Math.substractOrZero(counterpartBalance, PaymentInfo.findMaxCost(payment, chainId));
        }
        balanceOnChain += counterpartBalance;

        return balanceOnChain < amountNeededOnDstChain;
    }

    // Assert that each chain with a bridge action has enough payment token to
    // cover the payment token cost of the bridging action and that the
    // destination chain (once bridging is complete) will have a sufficient
    // amount of the payment token to cover the non-bridged actions
    function assertSufficientPaymentTokenBalances(
        Actions.Action[] memory actions,
        Accounts.ChainAccounts[] memory chainAccountsList,
        uint256 targetChainId
    ) internal pure {
        Actions.Action[] memory bridgeActions = Actions.findActionsOfType(actions, Actions.ACTION_TYPE_BRIDGE);
        Actions.Action[] memory nonBridgeActions = Actions.findActionsNotOfType(actions, Actions.ACTION_TYPE_BRIDGE);

        string memory paymentTokenSymbol = nonBridgeActions[0].paymentTokenSymbol; // assumes all actions use the same payment token
        uint256 paymentTokenBridgeAmount = 0;
        // Verify bridge actions are affordable, and update plannedBridgeAmount for verifying transfer actions
        for (uint256 i = 0; i < bridgeActions.length; ++i) {
            Actions.BridgeActionContext memory bridgeActionContext =
                abi.decode(bridgeActions[i].actionContext, (Actions.BridgeActionContext));
            uint256 paymentAssetBalanceOnChain = Accounts.sumBalances(
                Accounts.findAssetPositions(bridgeActions[i].paymentToken, bridgeActions[i].chainId, chainAccountsList)
            );
            if (bridgeActionContext.token == bridgeActions[i].paymentToken) {
                // If the payment token is the transfer token and this is the target chain, we need to account for the transfer amount
                // If its bridge step, check if user has enough balance to cover the bridge amount
                if (paymentAssetBalanceOnChain < bridgeActions[i].paymentMaxCost + bridgeActionContext.amount) {
                    revert MaxCostTooHigh();
                }
            } else {
                // Just check payment token can cover the max cost
                if (paymentAssetBalanceOnChain < bridgeActions[i].paymentMaxCost) {
                    revert MaxCostTooHigh();
                }
            }

            if (Strings.stringEqIgnoreCase(bridgeActionContext.assetSymbol, paymentTokenSymbol)) {
                paymentTokenBridgeAmount += bridgeActionContext.amount;
            }
        }

        uint256 targetChainPaymentTokenBalance =
            Accounts.sumBalances(Accounts.findAssetPositions(paymentTokenSymbol, targetChainId, chainAccountsList)); // assumes that all non-bridge actions occur on the target chain
        uint256 paymentTokenCost = 0;

        for (uint256 i = 0; i < nonBridgeActions.length; ++i) {
            Actions.Action memory nonBridgeAction = nonBridgeActions[i];
            if (nonBridgeAction.chainId != targetChainId) {
                revert InvalidActionChain();
            }
            paymentTokenCost += nonBridgeAction.paymentMaxCost;

            if (Strings.stringEqIgnoreCase(nonBridgeAction.actionType, Actions.ACTION_TYPE_TRANSFER)) {
                Actions.TransferActionContext memory transferActionContext =
                    abi.decode(nonBridgeAction.actionContext, (Actions.TransferActionContext));
                if (Strings.stringEqIgnoreCase(transferActionContext.assetSymbol, paymentTokenSymbol)) {
                    paymentTokenCost += transferActionContext.amount;
                }
            } else if (Strings.stringEqIgnoreCase(nonBridgeAction.actionType, Actions.ACTION_TYPE_SUPPLY)) {
                Actions.SupplyActionContext memory cometSupplyActionContext =
                    abi.decode(nonBridgeAction.actionContext, (Actions.SupplyActionContext));
                if (Strings.stringEqIgnoreCase(cometSupplyActionContext.assetSymbol, paymentTokenSymbol)) {
                    paymentTokenCost += cometSupplyActionContext.amount;
                }
<<<<<<< HEAD
            } else if (
                Strings.stringEqIgnoreCase(nonBridgeAction.actionType, Actions.ACTION_TYPE_UNWRAP)
                    || Strings.stringEqIgnoreCase(nonBridgeAction.actionType, Actions.ACTION_TYPE_WRAP)
            ) {
                Actions.WrapOrUnwrapActionContext memory wrapOrUnwrapActionContext =
                    abi.decode(nonBridgeAction.actionContext, (Actions.WrapOrUnwrapActionContext));
                if (Strings.stringEqIgnoreCase(wrapOrUnwrapActionContext.fromAssetSymbol, paymentTokenSymbol)) {
                    paymentTokenCost += wrapOrUnwrapActionContext.amount;
=======
            } else if (Strings.stringEqIgnoreCase(nonBridgeAction.actionType, Actions.ACTION_TYPE_SWAP)) {
                Actions.SwapActionContext memory swapActionContext =
                    abi.decode(nonBridgeAction.actionContext, (Actions.SwapActionContext));
                if (Strings.stringEqIgnoreCase(swapActionContext.inputTokenSymbol, paymentTokenSymbol)) {
                    paymentTokenCost += swapActionContext.inputAmount;
>>>>>>> 16bb741c
                }
            } else {
                revert InvalidActionType();
            }
        }

        if (paymentTokenCost > (targetChainPaymentTokenBalance + paymentTokenBridgeAmount)) {
            revert MaxCostTooHigh();
        }
    }
}<|MERGE_RESOLUTION|>--- conflicted
+++ resolved
@@ -280,7 +280,6 @@
             }
         }
 
-<<<<<<< HEAD
         // Check if need to wrap/unwrap token to cover the transferIntent amount
         // If the existing balance is not enough to cover the transferIntent amount, wrap/unwrap the counterpart token here
         // NOTE: We prioritize unwrap/wrap in the dst chain over bridging, bridging logic checks for counterpart tokens when calculating the amounts to bridge.
@@ -312,10 +311,7 @@
             actionIndex++;
         }
 
-        // Then, transferIntent `amount` of `assetSymbol` to `recipient`
-=======
         // Then, transfer `amount` of `assetSymbol` to `recipient`
->>>>>>> 16bb741c
         (quarkOperations[actionIndex], actions[actionIndex]) = Actions.transferAsset(
             Actions.TransferAsset({
                 chainAccountsList: chainAccountsList,
@@ -701,7 +697,6 @@
                 if (Strings.stringEqIgnoreCase(cometSupplyActionContext.assetSymbol, paymentTokenSymbol)) {
                     paymentTokenCost += cometSupplyActionContext.amount;
                 }
-<<<<<<< HEAD
             } else if (
                 Strings.stringEqIgnoreCase(nonBridgeAction.actionType, Actions.ACTION_TYPE_UNWRAP)
                     || Strings.stringEqIgnoreCase(nonBridgeAction.actionType, Actions.ACTION_TYPE_WRAP)
@@ -710,13 +705,12 @@
                     abi.decode(nonBridgeAction.actionContext, (Actions.WrapOrUnwrapActionContext));
                 if (Strings.stringEqIgnoreCase(wrapOrUnwrapActionContext.fromAssetSymbol, paymentTokenSymbol)) {
                     paymentTokenCost += wrapOrUnwrapActionContext.amount;
-=======
+                }
             } else if (Strings.stringEqIgnoreCase(nonBridgeAction.actionType, Actions.ACTION_TYPE_SWAP)) {
                 Actions.SwapActionContext memory swapActionContext =
                     abi.decode(nonBridgeAction.actionContext, (Actions.SwapActionContext));
                 if (Strings.stringEqIgnoreCase(swapActionContext.inputTokenSymbol, paymentTokenSymbol)) {
                     paymentTokenCost += swapActionContext.inputAmount;
->>>>>>> 16bb741c
                 }
             } else {
                 revert InvalidActionType();
