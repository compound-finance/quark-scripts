--- conflicted
+++ resolved
@@ -1463,7 +1463,6 @@
         });
     }
 
-<<<<<<< HEAD
     struct MorphoVaultSupplyIntent {
         uint256 amount;
         string assetSymbol;
@@ -1719,8 +1718,6 @@
         });
     }
 
-=======
->>>>>>> 9e6cf930
     // For some reason, funds that may otherwise be bridgeable or held by the user cannot
     // be made available to fulfill the transaction.
     // Funds cannot be bridged, e.g. no bridge exists
