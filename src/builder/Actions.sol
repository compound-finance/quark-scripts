--- conflicted
+++ resolved
@@ -18,10 +18,7 @@
     TransferActions
 } from "../DeFiScripts.sol";
 import {MorphoActions, MorphoRewardsActions, MorphoVaultActions} from "../MorphoScripts.sol";
-<<<<<<< HEAD
-=======
 import {RecurringSwap} from "../RecurringSwap.sol";
->>>>>>> 9e6cf930
 import {WrapperActions} from "../WrapperScripts.sol";
 import {IQuarkWallet} from "quark-core/src/interfaces/IQuarkWallet.sol";
 import {IMorpho, Position} from "../interfaces/IMorpho.sol";
@@ -38,10 +35,7 @@
     string constant ACTION_TYPE_BRIDGE = "BRIDGE";
     string constant ACTION_TYPE_CLAIM_REWARDS = "CLAIM_REWARDS";
     string constant ACTION_TYPE_DRIP_TOKENS = "DRIP_TOKENS";
-<<<<<<< HEAD
-=======
     string constant ACTION_TYPE_RECURRING_SWAP = "RECURRING_SWAP";
->>>>>>> 9e6cf930
     // TODO: (LHT-86) Rename ACTION_TYPE_REPAY to ACTION_TYPE_COMET_REPAY, as now we have more than one borrow market
     string constant ACTION_TYPE_REPAY = "REPAY";
     string constant ACTION_TYPE_MORPHO_REPAY = "MORPHO_REPAY";
@@ -207,7 +201,6 @@
         address repayer;
     }
 
-<<<<<<< HEAD
     struct MorphoVaultSupply {
         Accounts.ChainAccounts[] chainAccountsList;
         string assetSymbol;
@@ -226,8 +219,6 @@
         address withdrawer;
     }
 
-=======
->>>>>>> 9e6cf930
     // Note: Mainly to avoid stack too deep errors
     struct BridgeOperationInfo {
         string assetSymbol;
@@ -1102,7 +1093,6 @@
         return (quarkOperation, action);
     }
 
-<<<<<<< HEAD
     function morphoVaultSupply(
         MorphoVaultSupply memory vaultSupply,
         PaymentInfo.Payment memory payment,
@@ -1219,8 +1209,6 @@
         return (quarkOperation, action);
     }
 
-=======
->>>>>>> 9e6cf930
     function wrapOrUnwrapAsset(
         WrapOrUnwrapAsset memory wrapOrUnwrap,
         PaymentInfo.Payment memory payment,
@@ -1342,8 +1330,6 @@
             paymentToken: payment.isToken
                 ? PaymentInfo.knownToken(payment.currency, swap.chainId).token
                 : PaymentInfo.NON_TOKEN_PAYMENT,
-<<<<<<< HEAD
-=======
             paymentTokenSymbol: payment.currency,
             paymentMaxCost: payment.isToken ? PaymentInfo.findMaxCost(payment, swap.chainId) : 0
         });
@@ -1429,7 +1415,6 @@
             paymentMethod: PaymentInfo.paymentMethodForPayment(payment, useQuotecall),
             // Null address for OFFCHAIN payment.
             paymentToken: payment.isToken ? PaymentInfo.knownToken(payment.currency, swap.chainId).token : address(0),
->>>>>>> 9e6cf930
             paymentTokenSymbol: payment.currency,
             paymentMaxCost: payment.isToken ? PaymentInfo.findMaxCost(payment, swap.chainId) : 0
         });
