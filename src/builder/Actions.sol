// SPDX-License-Identifier: BSD-3-Clause
pragma solidity ^0.8.23;

import {BridgeRoutes, CCTP} from "./BridgeRoutes.sol";
import {Strings} from "./Strings.sol";
import {Accounts} from "./Accounts.sol";
import {CodeJarHelper} from "./CodeJarHelper.sol";

<<<<<<< HEAD
import {CometSupplyActions, TransferActions} from "../DeFiScripts.sol";
import {WrapperActions} from "../WrapperScripts.sol";
=======
import {ApproveAndSwap, CometSupplyActions, TransferActions} from "../DeFiScripts.sol";
>>>>>>> 16bb741c

import {IQuarkWallet} from "quark-core/src/interfaces/IQuarkWallet.sol";
import {PaycallWrapper} from "./PaycallWrapper.sol";
import {QuotecallWrapper} from "./QuotecallWrapper.sol";
import {PaymentInfo} from "./PaymentInfo.sol";
import {TokenWrapper} from "./TokenWrapper.sol";

library Actions {
    /* ===== Constants ===== */
    string constant PAYMENT_METHOD_OFFCHAIN = "OFFCHAIN";
    string constant PAYMENT_METHOD_PAYCALL = "PAY_CALL";
    string constant PAYMENT_METHOD_QUOTECALL = "QUOTE_CALL";

    string constant ACTION_TYPE_BORROW = "BORROW";
    string constant ACTION_TYPE_BRIDGE = "BRIDGE";
    string constant ACTION_TYPE_CLAIM_REWARDS = "CLAIM_REWARDS";
    string constant ACTION_TYPE_DRIP_TOKENS = "DRIP_TOKENS";
    string constant ACTION_TYPE_REPAY = "REPAY";
    string constant ACTION_TYPE_SUPPLY = "SUPPLY";
    string constant ACTION_TYPE_SWAP = "SWAP";
    string constant ACTION_TYPE_TRANSFER = "TRANSFER";
    string constant ACTION_TYPE_WITHDRAW = "WITHDRAW";
    string constant ACTION_TYPE_WITHDRAW_AND_BORROW = "WITHDRAW_AND_BORROW";
    string constant ACTION_TYPE_WRAP = "WRAP";
    string constant ACTION_TYPE_UNWRAP = "UNWRAP";

    string constant BRIDGE_TYPE_CCTP = "CCTP";

    /* expiry buffers */
    uint256 constant STANDARD_EXPIRY_BUFFER = 7 days;

    uint256 constant BRIDGE_EXPIRY_BUFFER = 7 days;
    uint256 constant SWAP_EXPIRY_BUFFER = 3 days;
    uint256 constant TRANSFER_EXPIRY_BUFFER = 7 days;

    /* ===== Custom Errors ===== */

    error BridgingUnsupportedForAsset();
    error InvalidAssetForBridge();
    error InvalidAssetForWrappingAction();
    error NotEnoughFundsToBridge(string assetSymbol, uint256 requiredAmount, uint256 amountLeftToBridge);

    /* ===== Input Types ===== */

    struct CometSupply {
        Accounts.ChainAccounts[] chainAccountsList;
        string assetSymbol;
        uint256 amount;
        uint256 chainId;
        address comet;
        address sender;
        uint256 blockTimestamp;
    }

    struct TransferAsset {
        Accounts.ChainAccounts[] chainAccountsList;
        string assetSymbol;
        uint256 amount;
        uint256 chainId;
        address sender;
        address recipient;
        uint256 blockTimestamp;
    }

    struct BridgeAsset {
        Accounts.ChainAccounts[] chainAccountsList;
        string assetSymbol;
        uint256 amount;
        uint256 srcChainId;
        address sender;
        uint256 destinationChainId;
        address recipient;
        uint256 blockTimestamp;
    }

<<<<<<< HEAD
    struct WrapOrUnwrapAsset {
        Accounts.ChainAccounts[] chainAccountsList;
        string assetSymbol;
        uint256 amount;
=======
    struct MatchaSwap {
        Accounts.ChainAccounts[] chainAccountsList;
        address entryPoint;
        bytes swapData;
        address sellToken;
        string sellTokenSymbol;
        uint256 sellAmount;
        address buyToken;
        string buyTokenSymbol;
        uint256 expectedBuyAmount;
>>>>>>> 16bb741c
        uint256 chainId;
        address sender;
        uint256 blockTimestamp;
    }

    // Note: Mainly to avoid stack too deep errors
    struct BridgeOperationInfo {
        string assetSymbol;
        uint256 amountNeededOnDst;
        uint256 dstChainId;
        address recipient;
        uint256 blockTimestamp;
        bool useQuotecall;
    }

    /* ===== Output Types ===== */

    // With Action, we try to define fields that are as 1:1 as possible with
    // the simulate endpoint request schema.
    struct Action {
        uint256 chainId;
        address quarkAccount;
        string actionType;
        bytes actionContext;
        // One of the PAYMENT_METHOD_* constants.
        string paymentMethod;
        // Address of payment token on chainId.
        // Null address if the payment method was OFFCHAIN.
        address paymentToken;
        string paymentTokenSymbol;
        uint256 paymentMaxCost;
    }

    struct BorrowActionContext {
        uint256 amount;
        uint256 chainId;
        uint256[] collateralAmounts;
        uint256[] collateralTokenPrices;
        address[] collateralTokens;
        address comet;
        uint256 price;
        address token;
    }

    struct BridgeActionContext {
        uint256 amount;
        string assetSymbol;
        string bridgeType;
        uint256 chainId;
        uint256 destinationChainId;
        uint256 price;
        address recipient;
        address token;
    }

    struct ClaimRewardsActionContext {
        uint256 amount;
        uint256 chainId;
        uint256 price;
        address token;
    }

    struct DripTokensActionContext {
        uint256 chainId;
    }

    struct RepayActionContext {
        uint256 amount;
        uint256 chainId;
        uint256[] collateralAmounts;
        uint256[] collateralTokenPrices;
        address[] collateralTokens;
        address comet;
        uint256 price;
        address token;
    }

    struct SupplyActionContext {
        uint256 amount;
        string assetSymbol;
        uint256 chainId;
        address comet;
        uint256 price;
        address token;
    }

    struct SwapActionContext {
        uint256 chainId;
        uint256 inputAmount;
        address inputToken;
        uint256 inputTokenPrice;
        string inputTokenSymbol;
        uint256 outputAmount;
        address outputToken;
        uint256 outputTokenPrice;
        string outputTokenSymbol;
    }

    struct TransferActionContext {
        uint256 amount;
        string assetSymbol;
        uint256 chainId;
        uint256 price;
        address recipient;
        address token;
    }

    struct WithdrawActionContext {
        uint256 chainId;
        uint256 amount;
        address comet;
        uint256 price;
    }

    struct WithdrawAndBorrowActionContext {
        uint256 borrowAmount;
        uint256 chainId;
        uint256[] collateralAmounts;
        uint256[] collateralTokenPrices;
        address[] collateralTokens;
        address comet;
        uint256 price;
        address token;
        uint256 withdrawAmount;
    }

    struct WrapOrUnwrapActionContext {
        uint256 chainId;
        uint256 amount;
        address token;
        string fromAssetSymbol;
        string toAssetSymbol;
    }

    function constructBridgeOperations(
        BridgeOperationInfo memory bridgeInfo,
        Accounts.ChainAccounts[] memory chainAccountsList,
        PaymentInfo.Payment memory payment
    ) internal pure returns (IQuarkWallet.QuarkOperation[] memory, Action[] memory) {
        /*
         * at most one bridge operation per non-destination chain,
         * and at most one transferIntent operation on the destination chain.
         *
         * therefore the upper bound is chainAccountsList.length.
         */
        uint256 actionIndex = 0;
        Action[] memory actions = new Action[](chainAccountsList.length);
        IQuarkWallet.QuarkOperation[] memory quarkOperations =
            new IQuarkWallet.QuarkOperation[](chainAccountsList.length);

        // Note: Assumes that the asset uses the same # of decimals on each chain
        uint256 balanceOnDstChain =
            Accounts.getBalanceOnChain(bridgeInfo.assetSymbol, bridgeInfo.dstChainId, chainAccountsList);
        uint256 amountLeftToBridge = bridgeInfo.amountNeededOnDst - balanceOnDstChain;

        // Check to see if there are counterpart tokens on the destination chain that can be used. If there are, subtract the balance from `amountLeftToBridge`
        if (TokenWrapper.hasWrapperContract(bridgeInfo.dstChainId, bridgeInfo.assetSymbol)) {
            string memory counterpartSymbol =
                TokenWrapper.getWrapperCounterpartSymbol(bridgeInfo.dstChainId, bridgeInfo.assetSymbol);
            uint256 counterpartBalanceOnDstChain =
                Accounts.getBalanceOnChain(counterpartSymbol, bridgeInfo.dstChainId, chainAccountsList);
            uint256 counterpartTokenAmountToUse;
            // In case if the counterpart token is the payment token, we need to leave enough payment token on the source chain to cover the payment max cost
            if (payment.isToken && Strings.stringEqIgnoreCase(payment.currency, counterpartSymbol)) {
                if (
                    counterpartBalanceOnDstChain
                        >= amountLeftToBridge + PaymentInfo.findMaxCost(payment, bridgeInfo.dstChainId)
                ) {
                    counterpartTokenAmountToUse = amountLeftToBridge;
                } else {
                    // NOTE: This logic only works when the user has only a single account on each chain. If there are multiple,
                    // then we need to re-adjust this.
                    counterpartTokenAmountToUse =
                        counterpartBalanceOnDstChain - PaymentInfo.findMaxCost(payment, bridgeInfo.dstChainId);
                }
            } else {
                if (counterpartBalanceOnDstChain >= amountLeftToBridge) {
                    counterpartTokenAmountToUse = amountLeftToBridge;
                } else {
                    counterpartTokenAmountToUse = counterpartBalanceOnDstChain;
                }
            }

            // NOTE: Only adjusts amount LeftToBridge
            // The real wrapping/unwrapping will be done outside of the construct bridge operation function
            // Update amountLeftToBridge
            amountLeftToBridge -= counterpartTokenAmountToUse;
        }

        uint256 bridgeActionCount = 0;
        // TODO: bridge routing logic (which bridge to prioritize, how many bridges?)
        // Iterate chainAccountList and find chains that can provide enough funds to bridge.
        // One optimization is to allow the client to provide optimal routes.
        for (uint256 i = 0; i < chainAccountsList.length; ++i) {
            // End loop if enough tokens have been bridged
            if (amountLeftToBridge == 0) {
                break;
            }

            Accounts.ChainAccounts memory srcChainAccounts = chainAccountsList[i];
            // Skip if the current chain is the target chain, since bridging is not possible
            if (srcChainAccounts.chainId == bridgeInfo.dstChainId) {
                continue;
            }

            // Skip if there is no bridge route for the current chain to the target chain
            if (!BridgeRoutes.canBridge(srcChainAccounts.chainId, bridgeInfo.dstChainId, bridgeInfo.assetSymbol)) {
                continue;
            }

            Accounts.AssetPositions memory srcAssetPositions =
                Accounts.findAssetPositions(bridgeInfo.assetSymbol, srcChainAccounts.assetPositionsList);
            Accounts.AccountBalance[] memory srcAccountBalances = srcAssetPositions.accountBalances;
            // TODO: Make logic smarter. Currently, this uses a greedy algorithm.
            // e.g. Optimize by trying to bridge with the least amount of bridge operations
            for (uint256 j = 0; j < srcAccountBalances.length; ++j) {
                uint256 amountToBridge;
                // If the intent token is the payment token, we need to leave enough payment token on the source chain to cover the payment max cost
                if (payment.isToken && Strings.stringEqIgnoreCase(payment.currency, bridgeInfo.assetSymbol)) {
                    if (
                        srcAccountBalances[j].balance
                            >= amountLeftToBridge + PaymentInfo.findMaxCost(payment, srcChainAccounts.chainId)
                    ) {
                        amountToBridge = amountLeftToBridge;
                    } else {
                        // NOTE: This logic only works when the user has only a single account on each chain. If there are multiple,
                        // then we need to re-adjust this.
                        amountToBridge =
                            srcAccountBalances[j].balance - PaymentInfo.findMaxCost(payment, srcChainAccounts.chainId);
                    }
                } else {
                    if (srcAccountBalances[j].balance >= amountLeftToBridge) {
                        amountToBridge = amountLeftToBridge;
                    } else {
                        amountToBridge = srcAccountBalances[j].balance;
                    }
                }

                amountLeftToBridge -= amountToBridge;

                (quarkOperations[actionIndex], actions[actionIndex]) = bridgeAsset(
                    BridgeAsset({
                        chainAccountsList: chainAccountsList,
                        assetSymbol: bridgeInfo.assetSymbol,
                        amount: amountToBridge,
                        // where it comes from
                        srcChainId: srcChainAccounts.chainId,
                        sender: srcAccountBalances[j].account,
                        // where it goes
                        destinationChainId: bridgeInfo.dstChainId,
                        recipient: bridgeInfo.recipient,
                        blockTimestamp: bridgeInfo.blockTimestamp
                    }),
                    payment,
                    bridgeInfo.useQuotecall
                );

                actionIndex++;
                bridgeActionCount++;
            }
        }

        if (amountLeftToBridge > 0) {
            revert NotEnoughFundsToBridge(
                bridgeInfo.assetSymbol, bridgeInfo.amountNeededOnDst - balanceOnDstChain, amountLeftToBridge
            );
        }

        // Truncate actions and quark operations
        actions = truncate(actions, actionIndex);
        quarkOperations = truncate(quarkOperations, actionIndex);
        return (quarkOperations, actions);
    }

    function bridgeAsset(BridgeAsset memory bridge, PaymentInfo.Payment memory payment, bool useQuotecall)
        internal
        pure
        returns (IQuarkWallet.QuarkOperation memory, Action memory)
    {
        if (Strings.stringEqIgnoreCase(bridge.assetSymbol, "USDC")) {
            return bridgeUSDC(bridge, payment, useQuotecall);
        } else {
            revert BridgingUnsupportedForAsset();
        }
    }

    function bridgeUSDC(BridgeAsset memory bridge, PaymentInfo.Payment memory payment, bool useQuotecall)
        internal
        pure
        returns (IQuarkWallet.QuarkOperation memory, Action memory)
    {
        if (!Strings.stringEqIgnoreCase(bridge.assetSymbol, "USDC")) {
            revert InvalidAssetForBridge();
        }

        Accounts.ChainAccounts memory srcChainAccounts =
            Accounts.findChainAccounts(bridge.srcChainId, bridge.chainAccountsList);

        Accounts.AssetPositions memory srcUSDCPositions =
            Accounts.findAssetPositions("USDC", srcChainAccounts.assetPositionsList);

        Accounts.QuarkState memory accountState = Accounts.findQuarkState(bridge.sender, srcChainAccounts.quarkStates);

        bytes[] memory scriptSources = new bytes[](1);
        scriptSources[0] = CCTP.bridgeScriptSource();

        // Construct QuarkOperation
        IQuarkWallet.QuarkOperation memory quarkOperation = IQuarkWallet.QuarkOperation({
            nonce: accountState.quarkNextNonce,
            scriptAddress: CodeJarHelper.getCodeAddress(scriptSources[0]),
            scriptCalldata: CCTP.encodeBridgeUSDC(
                bridge.srcChainId, bridge.destinationChainId, bridge.amount, bridge.recipient, srcUSDCPositions.asset
                ),
            scriptSources: scriptSources,
            expiry: bridge.blockTimestamp + BRIDGE_EXPIRY_BUFFER
        });

        if (payment.isToken) {
            // Wrap operation with paycall
            quarkOperation = useQuotecall
                ? QuotecallWrapper.wrap(
                    quarkOperation, bridge.srcChainId, payment.currency, PaymentInfo.findMaxCost(payment, bridge.srcChainId)
                )
                : PaycallWrapper.wrap(
                    quarkOperation, bridge.srcChainId, payment.currency, PaymentInfo.findMaxCost(payment, bridge.srcChainId)
                );
        }

        // Construct Action
        BridgeActionContext memory bridgeActionContext = BridgeActionContext({
            amount: bridge.amount,
            price: srcUSDCPositions.usdPrice,
            token: srcUSDCPositions.asset,
            assetSymbol: srcUSDCPositions.symbol,
            chainId: bridge.srcChainId,
            recipient: bridge.recipient,
            destinationChainId: bridge.destinationChainId,
            bridgeType: BRIDGE_TYPE_CCTP
        });

        string memory paymentMethod;
        if (payment.isToken) {
            // To pay with token, it has to be a paycall or quotecall.
            paymentMethod = useQuotecall ? PAYMENT_METHOD_QUOTECALL : PAYMENT_METHOD_PAYCALL;
        } else {
            paymentMethod = PAYMENT_METHOD_OFFCHAIN;
        }

        Action memory action = Actions.Action({
            chainId: bridge.srcChainId,
            quarkAccount: bridge.sender,
            actionType: ACTION_TYPE_BRIDGE,
            actionContext: abi.encode(bridgeActionContext),
            paymentMethod: paymentMethod,
            // Null address for OFFCHAIN payment.
            paymentToken: payment.isToken ? PaymentInfo.knownToken(payment.currency, bridge.srcChainId).token : address(0),
            paymentTokenSymbol: payment.currency,
            paymentMaxCost: payment.isToken ? PaymentInfo.findMaxCost(payment, bridge.srcChainId) : 0
        });

        return (quarkOperation, action);
    }

    function cometSupplyAsset(CometSupply memory cometSupply, PaymentInfo.Payment memory payment)
        internal
        pure
        returns (IQuarkWallet.QuarkOperation memory, Action memory)
    {
        bytes[] memory scriptSources = new bytes[](1);
        scriptSources[0] = type(CometSupplyActions).creationCode;

        Accounts.ChainAccounts memory accounts =
            Accounts.findChainAccounts(cometSupply.chainId, cometSupply.chainAccountsList);

        Accounts.AssetPositions memory assetPositions =
            Accounts.findAssetPositions(cometSupply.assetSymbol, accounts.assetPositionsList);

        Accounts.QuarkState memory accountState = Accounts.findQuarkState(cometSupply.sender, accounts.quarkStates);

        bytes memory scriptCalldata;
        if (Strings.stringEqIgnoreCase(cometSupply.assetSymbol, "ETH")) {
            // XXX handle wrapping ETH
        } else {
            scriptCalldata = abi.encodeWithSelector(
                CometSupplyActions.supply.selector, cometSupply.comet, assetPositions.asset, cometSupply.amount
            );
        }
        // Construct QuarkOperation
        IQuarkWallet.QuarkOperation memory quarkOperation = IQuarkWallet.QuarkOperation({
            nonce: accountState.quarkNextNonce,
            scriptAddress: CodeJarHelper.getCodeAddress(type(CometSupplyActions).creationCode),
            scriptCalldata: scriptCalldata,
            scriptSources: scriptSources,
            expiry: cometSupply.blockTimestamp + STANDARD_EXPIRY_BUFFER
        });

        if (payment.isToken) {
            // Wrap operation with paycall
            quarkOperation = PaycallWrapper.wrap(
                quarkOperation,
                cometSupply.chainId,
                payment.currency,
                PaymentInfo.findMaxCost(payment, cometSupply.chainId)
            );
        }

        // Construct Action
        SupplyActionContext memory cometSupplyActionContext = SupplyActionContext({
            amount: cometSupply.amount,
            chainId: cometSupply.chainId,
            comet: cometSupply.comet,
            price: assetPositions.usdPrice,
            token: assetPositions.asset,
            assetSymbol: assetPositions.symbol
        });
        Action memory action = Actions.Action({
            chainId: cometSupply.chainId,
            quarkAccount: cometSupply.sender,
            actionType: ACTION_TYPE_SUPPLY,
            actionContext: abi.encode(cometSupplyActionContext),
            paymentMethod: payment.isToken ? PAYMENT_METHOD_PAYCALL : PAYMENT_METHOD_OFFCHAIN,
            // Null address for OFFCHAIN payment.
            paymentToken: payment.isToken ? PaymentInfo.knownToken(payment.currency, cometSupply.chainId).token : address(0),
            paymentTokenSymbol: payment.currency,
            paymentMaxCost: payment.isToken ? PaymentInfo.findMaxCost(payment, cometSupply.chainId) : 0
        });

        return (quarkOperation, action);
    }

    function transferAsset(TransferAsset memory transfer, PaymentInfo.Payment memory payment, bool useQuotecall)
        internal
        pure
        returns (IQuarkWallet.QuarkOperation memory, Action memory)
    {
        bytes[] memory scriptSources = new bytes[](1);
        scriptSources[0] = type(TransferActions).creationCode;

        Accounts.ChainAccounts memory accounts =
            Accounts.findChainAccounts(transfer.chainId, transfer.chainAccountsList);

        Accounts.AssetPositions memory assetPositions =
            Accounts.findAssetPositions(transfer.assetSymbol, accounts.assetPositionsList);

        Accounts.QuarkState memory accountState = Accounts.findQuarkState(transfer.sender, accounts.quarkStates);

        bytes memory scriptCalldata;
        if (Strings.stringEqIgnoreCase(transfer.assetSymbol, "ETH")) {
            // Native token transfer
            scriptCalldata = abi.encodeWithSelector(
                TransferActions.transferNativeToken.selector, transfer.recipient, transfer.amount
            );
        } else {
            // ERC20 transfer
            scriptCalldata = abi.encodeWithSelector(
                TransferActions.transferERC20Token.selector, assetPositions.asset, transfer.recipient, transfer.amount
            );
        }
        // Construct QuarkOperation
        IQuarkWallet.QuarkOperation memory quarkOperation = IQuarkWallet.QuarkOperation({
            nonce: accountState.quarkNextNonce,
            scriptAddress: CodeJarHelper.getCodeAddress(type(TransferActions).creationCode),
            scriptCalldata: scriptCalldata,
            scriptSources: scriptSources,
            expiry: transfer.blockTimestamp + TRANSFER_EXPIRY_BUFFER
        });

        if (payment.isToken) {
            // Wrap operation with paycall
            quarkOperation = useQuotecall
                ? QuotecallWrapper.wrap(
                    quarkOperation, transfer.chainId, payment.currency, PaymentInfo.findMaxCost(payment, transfer.chainId)
                )
                : PaycallWrapper.wrap(
                    quarkOperation, transfer.chainId, payment.currency, PaymentInfo.findMaxCost(payment, transfer.chainId)
                );
        }

        // Construct Action
        TransferActionContext memory transferActionContext = TransferActionContext({
            amount: transfer.amount,
            price: assetPositions.usdPrice,
            token: assetPositions.asset,
            assetSymbol: assetPositions.symbol,
            chainId: transfer.chainId,
            recipient: transfer.recipient
        });
        string memory paymentMethod;
        if (payment.isToken) {
            // To pay with token, it has to be a paycall or quotecall.
            paymentMethod = useQuotecall ? PAYMENT_METHOD_QUOTECALL : PAYMENT_METHOD_PAYCALL;
        } else {
            paymentMethod = PAYMENT_METHOD_OFFCHAIN;
        }

        Action memory action = Actions.Action({
            chainId: transfer.chainId,
            quarkAccount: transfer.sender,
            actionType: ACTION_TYPE_TRANSFER,
            actionContext: abi.encode(transferActionContext),
            paymentMethod: paymentMethod,
            // Null address for OFFCHAIN payment.
            paymentToken: payment.isToken ? PaymentInfo.knownToken(payment.currency, transfer.chainId).token : address(0),
            paymentTokenSymbol: payment.currency,
            paymentMaxCost: payment.isToken ? PaymentInfo.findMaxCost(payment, transfer.chainId) : 0
        });

        return (quarkOperation, action);
    }

<<<<<<< HEAD
    function transformToConterpartAsset(
        WrapOrUnwrapAsset memory wrapOrUnwrap,
        PaymentInfo.Payment memory payment,
        bool useQuotecall
    ) internal pure returns (IQuarkWallet.QuarkOperation memory, Action memory) {
        bytes[] memory scriptSources = new bytes[](1);
        scriptSources[0] = type(WrapperActions).creationCode;

        Accounts.ChainAccounts memory accounts =
            Accounts.findChainAccounts(wrapOrUnwrap.chainId, wrapOrUnwrap.chainAccountsList);

        Accounts.AssetPositions memory assetPositions =
            Accounts.findAssetPositions(wrapOrUnwrap.assetSymbol, accounts.assetPositionsList);

        Accounts.QuarkState memory accountState = Accounts.findQuarkState(wrapOrUnwrap.sender, accounts.quarkStates);
=======
    function matchaSwap(MatchaSwap memory swap, PaymentInfo.Payment memory payment, bool useQuotecall)
        internal
        pure
        returns (IQuarkWallet.QuarkOperation memory, Action memory)
    {
        bytes[] memory scriptSources = new bytes[](1);
        scriptSources[0] = type(TransferActions).creationCode;

        Accounts.ChainAccounts memory accounts = Accounts.findChainAccounts(swap.chainId, swap.chainAccountsList);

        Accounts.AssetPositions memory sellTokenAssetPositions =
            Accounts.findAssetPositions(swap.sellTokenSymbol, accounts.assetPositionsList);

        Accounts.AssetPositions memory buyTokenAssetPositions =
            Accounts.findAssetPositions(swap.buyTokenSymbol, accounts.assetPositionsList);

        Accounts.QuarkState memory accountState = Accounts.findQuarkState(swap.sender, accounts.quarkStates);

        // TODO: Handle wrapping ETH? Do we need to?
        bytes memory scriptCalldata = abi.encodeWithSelector(
            ApproveAndSwap.run.selector,
            swap.entryPoint,
            swap.sellToken,
            swap.sellAmount,
            swap.buyToken,
            swap.expectedBuyAmount,
            swap.swapData
        );
>>>>>>> 16bb741c

        // Construct QuarkOperation
        IQuarkWallet.QuarkOperation memory quarkOperation = IQuarkWallet.QuarkOperation({
            nonce: accountState.quarkNextNonce,
<<<<<<< HEAD
            scriptAddress: CodeJarHelper.getCodeAddress(type(WrapperActions).creationCode),
            scriptCalldata: TokenWrapper.encodeActionToTransformToCounterpart(
                wrapOrUnwrap.chainId, wrapOrUnwrap.assetSymbol, wrapOrUnwrap.amount
                ),
            scriptSources: scriptSources,
            expiry: wrapOrUnwrap.blockTimestamp + STANDARD_EXPIRY_BUFFER
=======
            scriptAddress: CodeJarHelper.getCodeAddress(type(ApproveAndSwap).creationCode),
            scriptCalldata: scriptCalldata,
            scriptSources: scriptSources,
            expiry: swap.blockTimestamp + SWAP_EXPIRY_BUFFER
>>>>>>> 16bb741c
        });

        if (payment.isToken) {
            // Wrap operation with paycall
            quarkOperation = useQuotecall
                ? QuotecallWrapper.wrap(
<<<<<<< HEAD
                    quarkOperation,
                    wrapOrUnwrap.chainId,
                    payment.currency,
                    PaymentInfo.findMaxCost(payment, wrapOrUnwrap.chainId)
                )
                : PaycallWrapper.wrap(
                    quarkOperation,
                    wrapOrUnwrap.chainId,
                    payment.currency,
                    PaymentInfo.findMaxCost(payment, wrapOrUnwrap.chainId)
=======
                    quarkOperation, swap.chainId, payment.currency, PaymentInfo.findMaxCost(payment, swap.chainId)
                )
                : PaycallWrapper.wrap(
                    quarkOperation, swap.chainId, payment.currency, PaymentInfo.findMaxCost(payment, swap.chainId)
>>>>>>> 16bb741c
                );
        }

        // Construct Action
<<<<<<< HEAD
        WrapOrUnwrapActionContext memory wrapOrUnwrapActionContext = WrapOrUnwrapActionContext({
            chainId: wrapOrUnwrap.chainId,
            amount: wrapOrUnwrap.amount,
            token: assetPositions.asset,
            fromAssetSymbol: assetPositions.symbol,
            toAssetSymbol: TokenWrapper.getWrapperCounterpartSymbol(wrapOrUnwrap.chainId, assetPositions.symbol)
        });

=======
        SwapActionContext memory swapActionContext = SwapActionContext({
            chainId: swap.chainId,
            inputToken: swap.sellToken,
            inputTokenPrice: sellTokenAssetPositions.usdPrice,
            inputTokenSymbol: swap.sellTokenSymbol,
            inputAmount: swap.sellAmount,
            outputToken: swap.buyToken,
            outputTokenPrice: buyTokenAssetPositions.usdPrice,
            outputTokenSymbol: swap.buyTokenSymbol,
            outputAmount: swap.expectedBuyAmount
        });
>>>>>>> 16bb741c
        string memory paymentMethod;
        if (payment.isToken) {
            // To pay with token, it has to be a paycall or quotecall.
            paymentMethod = useQuotecall ? PAYMENT_METHOD_QUOTECALL : PAYMENT_METHOD_PAYCALL;
        } else {
            paymentMethod = PAYMENT_METHOD_OFFCHAIN;
        }

        Action memory action = Actions.Action({
<<<<<<< HEAD
            chainId: wrapOrUnwrap.chainId,
            quarkAccount: wrapOrUnwrap.sender,
            actionType: TokenWrapper.isWrappedToken(wrapOrUnwrap.chainId, assetPositions.symbol)
                ? ACTION_TYPE_UNWRAP
                : ACTION_TYPE_WRAP,
            actionContext: abi.encode(wrapOrUnwrapActionContext),
            paymentMethod: paymentMethod,
            // Null address for OFFCHAIN payment.
            paymentToken: payment.isToken
                ? PaymentInfo.knownToken(payment.currency, wrapOrUnwrap.chainId).token
                : address(0),
            paymentTokenSymbol: payment.currency,
            paymentMaxCost: payment.isToken ? PaymentInfo.findMaxCost(payment, wrapOrUnwrap.chainId) : 0
        });
=======
            chainId: swap.chainId,
            quarkAccount: swap.sender,
            actionType: ACTION_TYPE_SWAP,
            actionContext: abi.encode(swapActionContext),
            paymentMethod: paymentMethod,
            // Null address for OFFCHAIN payment.
            paymentToken: payment.isToken ? PaymentInfo.knownToken(payment.currency, swap.chainId).token : address(0),
            paymentTokenSymbol: payment.currency,
            paymentMaxCost: payment.isToken ? PaymentInfo.findMaxCost(payment, swap.chainId) : 0
        });

>>>>>>> 16bb741c
        return (quarkOperation, action);
    }

    function findActionsOfType(Action[] memory actions, string memory actionType)
        internal
        pure
        returns (Action[] memory)
    {
        uint256 count = 0;
        Action[] memory result = new Action[](actions.length);
        for (uint256 i = 0; i < actions.length; ++i) {
            if (Strings.stringEqIgnoreCase(actions[i].actionType, actionType)) {
                result[count++] = actions[i];
            }
        }

        return truncate(result, count);
    }

    function findActionsNotOfType(Actions.Action[] memory actions, string memory actionType)
        internal
        pure
        returns (Actions.Action[] memory)
    {
        uint256 count = 0;
        Actions.Action[] memory result = new Actions.Action[](actions.length);
        for (uint256 i = 0; i < actions.length; ++i) {
            if (!Strings.stringEqIgnoreCase(actions[i].actionType, actionType)) {
                result[count++] = actions[i];
            }
        }

        return truncate(result, count);
    }

    function truncate(Action[] memory actions, uint256 length) internal pure returns (Action[] memory) {
        Action[] memory result = new Action[](length);
        for (uint256 i = 0; i < length; ++i) {
            result[i] = actions[i];
        }
        return result;
    }

    function truncate(IQuarkWallet.QuarkOperation[] memory operations, uint256 length)
        internal
        pure
        returns (IQuarkWallet.QuarkOperation[] memory)
    {
        IQuarkWallet.QuarkOperation[] memory result = new IQuarkWallet.QuarkOperation[](length);
        for (uint256 i = 0; i < length; ++i) {
            result[i] = operations[i];
        }
        return result;
    }

    // These structs are mostly used internally and returned in serialized format as bytes: actionContext
    // The caller can then decode them back into their struct form.
    // These empty husk functions exist so that the structs make it into the abi so the clients can know how to decode them.
    function emptyBorrowActionContext() external pure returns (BorrowActionContext memory) {
        BorrowActionContext[] memory bs = new BorrowActionContext[](1);
        return bs[0];
    }

    function emptyBridgeActionContext() external pure returns (BridgeActionContext memory) {
        BridgeActionContext[] memory bs = new BridgeActionContext[](1);
        return bs[0];
    }

    function emptyClaimRewardsActionContext() external pure returns (ClaimRewardsActionContext memory) {
        ClaimRewardsActionContext[] memory cs = new ClaimRewardsActionContext[](1);
        return cs[0];
    }

    function emptyDripTokensActionContext() external pure returns (DripTokensActionContext memory) {
        DripTokensActionContext[] memory ds = new DripTokensActionContext[](1);
        return ds[0];
    }

    function emptyRepayActionContext() external pure returns (RepayActionContext memory) {
        RepayActionContext[] memory rs = new RepayActionContext[](1);
        return rs[0];
    }

    function emptySupplyActionContext() external pure returns (SupplyActionContext memory) {
        SupplyActionContext[] memory ss = new SupplyActionContext[](1);
        return ss[0];
    }

    function emptySwapActionContext() external pure returns (SwapActionContext memory) {
        SwapActionContext[] memory ss = new SwapActionContext[](1);
        return ss[0];
    }

    function emptyTransferActionContext() external pure returns (TransferActionContext memory) {
        TransferActionContext[] memory ts = new TransferActionContext[](1);
        return ts[0];
    }

    function emptyWithdrawActionContext() external pure returns (WithdrawActionContext memory) {
        WithdrawActionContext[] memory ws = new WithdrawActionContext[](1);
        return ws[0];
    }

    function emptyWithdrawAndBorrowActionContext() external pure returns (WithdrawAndBorrowActionContext memory) {
        WithdrawAndBorrowActionContext[] memory ws = new WithdrawAndBorrowActionContext[](1);
        return ws[0];
    }
}<|MERGE_RESOLUTION|>--- conflicted
+++ resolved
@@ -6,12 +6,8 @@
 import {Accounts} from "./Accounts.sol";
 import {CodeJarHelper} from "./CodeJarHelper.sol";
 
-<<<<<<< HEAD
-import {CometSupplyActions, TransferActions} from "../DeFiScripts.sol";
+import {ApproveAndSwap, CometSupplyActions, TransferActions} from "../DeFiScripts.sol";
 import {WrapperActions} from "../WrapperScripts.sol";
-=======
-import {ApproveAndSwap, CometSupplyActions, TransferActions} from "../DeFiScripts.sol";
->>>>>>> 16bb741c
 
 import {IQuarkWallet} from "quark-core/src/interfaces/IQuarkWallet.sol";
 import {PaycallWrapper} from "./PaycallWrapper.sol";
@@ -87,12 +83,15 @@
         uint256 blockTimestamp;
     }
 
-<<<<<<< HEAD
     struct WrapOrUnwrapAsset {
         Accounts.ChainAccounts[] chainAccountsList;
         string assetSymbol;
         uint256 amount;
-=======
+        uint256 chainId;
+        address sender;
+        uint256 blockTimestamp;
+    }
+
     struct MatchaSwap {
         Accounts.ChainAccounts[] chainAccountsList;
         address entryPoint;
@@ -103,7 +102,6 @@
         address buyToken;
         string buyTokenSymbol;
         uint256 expectedBuyAmount;
->>>>>>> 16bb741c
         uint256 chainId;
         address sender;
         uint256 blockTimestamp;
@@ -614,7 +612,6 @@
         return (quarkOperation, action);
     }
 
-<<<<<<< HEAD
     function transformToConterpartAsset(
         WrapOrUnwrapAsset memory wrapOrUnwrap,
         PaymentInfo.Payment memory payment,
@@ -630,60 +627,21 @@
             Accounts.findAssetPositions(wrapOrUnwrap.assetSymbol, accounts.assetPositionsList);
 
         Accounts.QuarkState memory accountState = Accounts.findQuarkState(wrapOrUnwrap.sender, accounts.quarkStates);
-=======
-    function matchaSwap(MatchaSwap memory swap, PaymentInfo.Payment memory payment, bool useQuotecall)
-        internal
-        pure
-        returns (IQuarkWallet.QuarkOperation memory, Action memory)
-    {
-        bytes[] memory scriptSources = new bytes[](1);
-        scriptSources[0] = type(TransferActions).creationCode;
-
-        Accounts.ChainAccounts memory accounts = Accounts.findChainAccounts(swap.chainId, swap.chainAccountsList);
-
-        Accounts.AssetPositions memory sellTokenAssetPositions =
-            Accounts.findAssetPositions(swap.sellTokenSymbol, accounts.assetPositionsList);
-
-        Accounts.AssetPositions memory buyTokenAssetPositions =
-            Accounts.findAssetPositions(swap.buyTokenSymbol, accounts.assetPositionsList);
-
-        Accounts.QuarkState memory accountState = Accounts.findQuarkState(swap.sender, accounts.quarkStates);
-
-        // TODO: Handle wrapping ETH? Do we need to?
-        bytes memory scriptCalldata = abi.encodeWithSelector(
-            ApproveAndSwap.run.selector,
-            swap.entryPoint,
-            swap.sellToken,
-            swap.sellAmount,
-            swap.buyToken,
-            swap.expectedBuyAmount,
-            swap.swapData
-        );
->>>>>>> 16bb741c
-
         // Construct QuarkOperation
         IQuarkWallet.QuarkOperation memory quarkOperation = IQuarkWallet.QuarkOperation({
             nonce: accountState.quarkNextNonce,
-<<<<<<< HEAD
             scriptAddress: CodeJarHelper.getCodeAddress(type(WrapperActions).creationCode),
             scriptCalldata: TokenWrapper.encodeActionToTransformToCounterpart(
                 wrapOrUnwrap.chainId, wrapOrUnwrap.assetSymbol, wrapOrUnwrap.amount
                 ),
             scriptSources: scriptSources,
             expiry: wrapOrUnwrap.blockTimestamp + STANDARD_EXPIRY_BUFFER
-=======
-            scriptAddress: CodeJarHelper.getCodeAddress(type(ApproveAndSwap).creationCode),
-            scriptCalldata: scriptCalldata,
-            scriptSources: scriptSources,
-            expiry: swap.blockTimestamp + SWAP_EXPIRY_BUFFER
->>>>>>> 16bb741c
         });
 
         if (payment.isToken) {
             // Wrap operation with paycall
             quarkOperation = useQuotecall
                 ? QuotecallWrapper.wrap(
-<<<<<<< HEAD
                     quarkOperation,
                     wrapOrUnwrap.chainId,
                     payment.currency,
@@ -694,17 +652,10 @@
                     wrapOrUnwrap.chainId,
                     payment.currency,
                     PaymentInfo.findMaxCost(payment, wrapOrUnwrap.chainId)
-=======
-                    quarkOperation, swap.chainId, payment.currency, PaymentInfo.findMaxCost(payment, swap.chainId)
-                )
-                : PaycallWrapper.wrap(
-                    quarkOperation, swap.chainId, payment.currency, PaymentInfo.findMaxCost(payment, swap.chainId)
->>>>>>> 16bb741c
                 );
         }
 
         // Construct Action
-<<<<<<< HEAD
         WrapOrUnwrapActionContext memory wrapOrUnwrapActionContext = WrapOrUnwrapActionContext({
             chainId: wrapOrUnwrap.chainId,
             amount: wrapOrUnwrap.amount,
@@ -713,19 +664,6 @@
             toAssetSymbol: TokenWrapper.getWrapperCounterpartSymbol(wrapOrUnwrap.chainId, assetPositions.symbol)
         });
 
-=======
-        SwapActionContext memory swapActionContext = SwapActionContext({
-            chainId: swap.chainId,
-            inputToken: swap.sellToken,
-            inputTokenPrice: sellTokenAssetPositions.usdPrice,
-            inputTokenSymbol: swap.sellTokenSymbol,
-            inputAmount: swap.sellAmount,
-            outputToken: swap.buyToken,
-            outputTokenPrice: buyTokenAssetPositions.usdPrice,
-            outputTokenSymbol: swap.buyTokenSymbol,
-            outputAmount: swap.expectedBuyAmount
-        });
->>>>>>> 16bb741c
         string memory paymentMethod;
         if (payment.isToken) {
             // To pay with token, it has to be a paycall or quotecall.
@@ -735,7 +673,6 @@
         }
 
         Action memory action = Actions.Action({
-<<<<<<< HEAD
             chainId: wrapOrUnwrap.chainId,
             quarkAccount: wrapOrUnwrap.sender,
             actionType: TokenWrapper.isWrappedToken(wrapOrUnwrap.chainId, assetPositions.symbol)
@@ -750,7 +687,80 @@
             paymentTokenSymbol: payment.currency,
             paymentMaxCost: payment.isToken ? PaymentInfo.findMaxCost(payment, wrapOrUnwrap.chainId) : 0
         });
-=======
+
+        return (quarkOperation, action);
+    }
+
+    function matchaSwap(MatchaSwap memory swap, PaymentInfo.Payment memory payment, bool useQuotecall)
+        internal
+        pure
+        returns (IQuarkWallet.QuarkOperation memory, Action memory)
+    {
+        bytes[] memory scriptSources = new bytes[](1);
+        scriptSources[0] = type(TransferActions).creationCode;
+
+        Accounts.ChainAccounts memory accounts = Accounts.findChainAccounts(swap.chainId, swap.chainAccountsList);
+
+        Accounts.AssetPositions memory sellTokenAssetPositions =
+            Accounts.findAssetPositions(swap.sellTokenSymbol, accounts.assetPositionsList);
+
+        Accounts.AssetPositions memory buyTokenAssetPositions =
+            Accounts.findAssetPositions(swap.buyTokenSymbol, accounts.assetPositionsList);
+
+        Accounts.QuarkState memory accountState = Accounts.findQuarkState(swap.sender, accounts.quarkStates);
+
+        // TODO: Handle wrapping ETH? Do we need to?
+        bytes memory scriptCalldata = abi.encodeWithSelector(
+            ApproveAndSwap.run.selector,
+            swap.entryPoint,
+            swap.sellToken,
+            swap.sellAmount,
+            swap.buyToken,
+            swap.expectedBuyAmount,
+            swap.swapData
+        );
+
+        // Construct QuarkOperation
+        IQuarkWallet.QuarkOperation memory quarkOperation = IQuarkWallet.QuarkOperation({
+            nonce: accountState.quarkNextNonce,
+            scriptAddress: CodeJarHelper.getCodeAddress(type(ApproveAndSwap).creationCode),
+            scriptCalldata: scriptCalldata,
+            scriptSources: scriptSources,
+            expiry: swap.blockTimestamp + SWAP_EXPIRY_BUFFER
+        });
+
+        if (payment.isToken) {
+            // Wrap operation with paycall
+            quarkOperation = useQuotecall
+                ? QuotecallWrapper.wrap(
+                    quarkOperation, swap.chainId, payment.currency, PaymentInfo.findMaxCost(payment, swap.chainId)
+                )
+                : PaycallWrapper.wrap(
+                    quarkOperation, swap.chainId, payment.currency, PaymentInfo.findMaxCost(payment, swap.chainId)
+                );
+        }
+
+        // Construct Action
+        SwapActionContext memory swapActionContext = SwapActionContext({
+            chainId: swap.chainId,
+            inputToken: swap.sellToken,
+            inputTokenPrice: sellTokenAssetPositions.usdPrice,
+            inputTokenSymbol: swap.sellTokenSymbol,
+            inputAmount: swap.sellAmount,
+            outputToken: swap.buyToken,
+            outputTokenPrice: buyTokenAssetPositions.usdPrice,
+            outputTokenSymbol: swap.buyTokenSymbol,
+            outputAmount: swap.expectedBuyAmount
+        });
+        string memory paymentMethod;
+        if (payment.isToken) {
+            // To pay with token, it has to be a paycall or quotecall.
+            paymentMethod = useQuotecall ? PAYMENT_METHOD_QUOTECALL : PAYMENT_METHOD_PAYCALL;
+        } else {
+            paymentMethod = PAYMENT_METHOD_OFFCHAIN;
+        }
+
+        Action memory action = Actions.Action({
             chainId: swap.chainId,
             quarkAccount: swap.sender,
             actionType: ACTION_TYPE_SWAP,
@@ -762,7 +772,6 @@
             paymentMaxCost: payment.isToken ? PaymentInfo.findMaxCost(payment, swap.chainId) : 0
         });
 
->>>>>>> 16bb741c
         return (quarkOperation, action);
     }
 
