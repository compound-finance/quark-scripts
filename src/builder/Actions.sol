// SPDX-License-Identifier: BSD-3-Clause
pragma solidity ^0.8.23;

import {Accounts} from "./Accounts.sol";
import {BridgeRoutes, CCTP} from "./BridgeRoutes.sol";
import {CodeJarHelper} from "./CodeJarHelper.sol";
import {Math} from "src/lib/Math.sol";
import {PriceFeeds} from "./PriceFeeds.sol";
import {Strings} from "./Strings.sol";
import {UniswapRouter} from "./UniswapRouter.sol";

import {
    ApproveAndSwap,
    CometRepayAndWithdrawMultipleAssets,
    CometSupplyActions,
    CometSupplyMultipleAssetsAndBorrow,
    CometWithdrawActions,
    TransferActions
} from "../DeFiScripts.sol";
<<<<<<< HEAD
import {Math} from "src/lib/Math.sol";
import {MorphoActions, MorphoRewardsActions, MorphoVaultActions} from "../MorphoScripts.sol";
=======
import {MorphoActions, MorphoRewardsActions, MorphoVaultActions} from "../MorphoScripts.sol";
import {RecurringSwap} from "../RecurringSwap.sol";
>>>>>>> 528477d8
import {WrapperActions} from "../WrapperScripts.sol";
import {IQuarkWallet} from "quark-core/src/interfaces/IQuarkWallet.sol";
import {IMorpho, Position} from "../interfaces/IMorpho.sol";
import {PaymentInfo} from "./PaymentInfo.sol";
import {TokenWrapper} from "./TokenWrapper.sol";
import {MorphoInfo} from "./MorphoInfo.sol";
import {List} from "./List.sol";

library Actions {
    /* ===== Constants ===== */
    // TODO: (LHT-86) Rename ACTION_TYPE_BORROW to ACTION_TYPE_COMET_BORROW, as now we have more than one borrow market
    string constant ACTION_TYPE_BORROW = "BORROW";
    string constant ACTION_TYPE_MORPHO_BORROW = "MORPHO_BORROW";
    string constant ACTION_TYPE_BRIDGE = "BRIDGE";
    // TODO: (LHT-86) Rename ACTION_TYPE_CLAIM_REWARDS to ACTION_TYPE_COMET_CLAIM_REWARDS
    string constant ACTION_TYPE_CLAIM_REWARDS = "CLAIM_REWARDS";
    string constant ACTION_TYPE_MORPHO_CLAIM_REWARDS = "MORPHO_CLAIM_REWARDS";
    string constant ACTION_TYPE_DRIP_TOKENS = "DRIP_TOKENS";
<<<<<<< HEAD
=======
    string constant ACTION_TYPE_RECURRING_SWAP = "RECURRING_SWAP";
>>>>>>> 528477d8
    // TODO: (LHT-86) Rename ACTION_TYPE_REPAY to ACTION_TYPE_COMET_REPAY, as now we have more than one borrow market
    string constant ACTION_TYPE_REPAY = "REPAY";
    string constant ACTION_TYPE_MORPHO_REPAY = "MORPHO_REPAY";
    string constant ACTION_TYPE_SUPPLY = "SUPPLY";
    string constant ACTION_TYPE_MORPHO_VAULT_SUPPLY = "MORPHO_VAULT_SUPPLY";
    string constant ACTION_TYPE_SWAP = "SWAP";
    string constant ACTION_TYPE_TRANSFER = "TRANSFER";
    string constant ACTION_TYPE_WITHDRAW = "WITHDRAW";
    string constant ACTION_TYPE_MORPHO_VAULT_WITHDRAW = "MORPHO_VAULT_WITHDRAW";
    string constant ACTION_TYPE_WITHDRAW_AND_BORROW = "WITHDRAW_AND_BORROW";
    string constant ACTION_TYPE_WRAP = "WRAP";
    string constant ACTION_TYPE_UNWRAP = "UNWRAP";

    string constant BRIDGE_TYPE_CCTP = "CCTP";

    /* expiry buffers */
    uint256 constant STANDARD_EXPIRY_BUFFER = 7 days;

    uint256 constant BRIDGE_EXPIRY_BUFFER = 7 days;
    uint256 constant SWAP_EXPIRY_BUFFER = 3 days;
    uint256 constant TRANSFER_EXPIRY_BUFFER = 7 days;

    uint256 constant AVERAGE_BLOCK_TIME = 12 seconds;
    uint256 constant RECURRING_SWAP_MAX_SLIPPAGE = 1e17; // 1%

    /* ===== Custom Errors ===== */

    error BridgingUnsupportedForAsset();
    error InvalidAssetForBridge();
    error InvalidAssetForWrappingAction();
    error NotEnoughFundsToBridge(string assetSymbol, uint256 requiredAmount, uint256 amountLeftToBridge);

    /* ===== Input Types ===== */

    struct BridgeAsset {
        Accounts.ChainAccounts[] chainAccountsList;
        string assetSymbol;
        uint256 amount;
        uint256 srcChainId;
        address sender;
        uint256 destinationChainId;
        address recipient;
        uint256 blockTimestamp;
    }

    struct CometSupply {
        Accounts.ChainAccounts[] chainAccountsList;
        string assetSymbol;
        uint256 amount;
        uint256 chainId;
        address comet;
        address sender;
        uint256 blockTimestamp;
    }

    struct CometWithdraw {
        Accounts.ChainAccounts[] chainAccountsList;
        string assetSymbol;
        uint256 amount;
        uint256 chainId;
        address comet;
        address withdrawer;
        uint256 blockTimestamp;
    }

    struct WrapOrUnwrapAsset {
        Accounts.ChainAccounts[] chainAccountsList;
        string assetSymbol;
        uint256 amount;
        uint256 chainId;
        address sender;
        uint256 blockTimestamp;
    }

    struct ZeroExSwap {
        Accounts.ChainAccounts[] chainAccountsList;
        address entryPoint;
        bytes swapData;
        address sellToken;
        string sellAssetSymbol;
        uint256 sellAmount;
        address buyToken;
        string buyAssetSymbol;
        uint256 buyAmount;
        address feeToken;
        string feeAssetSymbol;
        uint256 feeAmount;
        uint256 chainId;
        address sender;
        bool isExactOut;
        uint256 blockTimestamp;
    }

    struct RecurringSwapParams {
        Accounts.ChainAccounts[] chainAccountsList;
        address sellToken;
        string sellAssetSymbol;
        uint256 sellAmount;
        address buyToken;
        string buyAssetSymbol;
        uint256 buyAmount;
        bool isExactOut;
        bytes path;
        uint256 interval;
        uint256 chainId;
        address sender;
        uint256 blockTimestamp;
    }

    struct TransferAsset {
        Accounts.ChainAccounts[] chainAccountsList;
        string assetSymbol;
        uint256 amount;
        uint256 chainId;
        address sender;
        address recipient;
        uint256 blockTimestamp;
    }

    struct CometBorrowInput {
        Accounts.ChainAccounts[] chainAccountsList;
        uint256 amount;
        string assetSymbol;
        uint256 blockTimestamp;
        address borrower;
        uint256 chainId;
        uint256[] collateralAmounts;
        string[] collateralAssetSymbols;
        address comet;
    }

    struct CometRepayInput {
        Accounts.ChainAccounts[] chainAccountsList;
        uint256 amount;
        string assetSymbol;
        uint256 blockTimestamp;
        uint256 chainId;
        uint256[] collateralAmounts;
        string[] collateralAssetSymbols;
        address comet;
        address repayer;
    }

    struct MorphoBorrow {
        uint256 amount;
        string assetSymbol;
        uint256 blockTimestamp;
        address borrower;
        Accounts.ChainAccounts[] chainAccountsList;
        uint256 chainId;
        uint256 collateralAmount;
        string collateralAssetSymbol;
    }

    struct MorphoRepay {
        uint256 amount;
        string assetSymbol;
        uint256 blockTimestamp;
        uint256 chainId;
        Accounts.ChainAccounts[] chainAccountsList;
        uint256 collateralAmount;
        string collateralAssetSymbol;
        address repayer;
    }

    struct MorphoVaultSupply {
        Accounts.ChainAccounts[] chainAccountsList;
        string assetSymbol;
        uint256 amount;
        uint256 blockTimestamp;
        uint256 chainId;
        address sender;
    }

    struct MorphoVaultWithdraw {
        Accounts.ChainAccounts[] chainAccountsList;
        string assetSymbol;
        uint256 amount;
        uint256 blockTimestamp;
        uint256 chainId;
        address withdrawer;
    }

<<<<<<< HEAD
    struct MorphoClaimRewards {
        Accounts.ChainAccounts[] chainAccountsList;
        address[] accounts;
        uint256 blockTimestamp;
        uint256 chainId;
        uint256[] claimables;
        address claimer;
        address[] distributors;
        address[] rewards;
        bytes32[][] proofs;
    }

=======
>>>>>>> 528477d8
    // Note: Mainly to avoid stack too deep errors
    struct BridgeOperationInfo {
        string assetSymbol;
        uint256 amountNeededOnDst;
        uint256 dstChainId;
        address recipient;
        uint256 blockTimestamp;
        bool useQuotecall;
    }

    /* ===== Output Types ===== */

    // With Action, we try to define fields that are as 1:1 as possible with
    // the simulate endpoint request schema.
    struct Action {
        uint256 chainId;
        address quarkAccount;
        string actionType;
        bytes actionContext;
        // One of the PaymentInfo.PAYMENT_METHOD_* constants.
        string paymentMethod;
        // Address of payment token on chainId.
        // Null address if the payment method was OFFCHAIN.
        address paymentToken;
        string paymentTokenSymbol;
        uint256 paymentMaxCost;
    }

    struct BorrowActionContext {
        uint256 amount;
        string assetSymbol;
        uint256 chainId;
        uint256[] collateralAmounts;
        string[] collateralAssetSymbols;
        uint256[] collateralTokenPrices;
        address[] collateralTokens;
        address comet;
        uint256 price;
        address token;
    }

    struct BridgeActionContext {
        uint256 amount;
        string assetSymbol;
        string bridgeType;
        uint256 chainId;
        uint256 destinationChainId;
        uint256 price;
        address recipient;
        address token;
    }

    struct ClaimRewardsActionContext {
        uint256 amount;
        string assetSymbol;
        uint256 chainId;
        uint256 price;
        address token;
    }

    struct DripTokensActionContext {
        uint256 chainId;
    }

    struct RepayActionContext {
        uint256 amount;
        string assetSymbol;
        uint256 chainId;
        uint256[] collateralAmounts;
        string[] collateralAssetSymbols;
        uint256[] collateralTokenPrices;
        address[] collateralTokens;
        address comet;
        uint256 price;
        address token;
    }

    struct SupplyActionContext {
        uint256 amount;
        string assetSymbol;
        uint256 chainId;
        address comet;
        uint256 price;
        address token;
    }

    struct MorphoVaultSupplyActionContext {
        uint256 amount;
        string assetSymbol;
        uint256 chainId;
        address morphoVault;
        uint256 price;
        address token;
    }

    struct SwapActionContext {
        uint256 chainId;
        uint256 feeAmount;
        string feeAssetSymbol;
        address feeToken;
        uint256 feeTokenPrice;
        uint256 inputAmount;
        string inputAssetSymbol;
        address inputToken;
        uint256 inputTokenPrice;
        // Note: The output amount should be inclusive of the feeAmount
        uint256 outputAmount;
        string outputAssetSymbol;
        address outputToken;
        uint256 outputTokenPrice;
        bool isExactOut;
    }

    struct RecurringSwapActionContext {
        uint256 chainId;
        uint256 inputAmount;
        string inputAssetSymbol;
        address inputToken;
        uint256 inputTokenPrice;
        uint256 outputAmount;
        string outputAssetSymbol;
        address outputToken;
        uint256 outputTokenPrice;
        bool isExactOut;
        uint256 interval;
    }

    struct TransferActionContext {
        uint256 amount;
        string assetSymbol;
        uint256 chainId;
        uint256 price;
        address recipient;
        address token;
    }

    struct WithdrawActionContext {
        uint256 amount;
        string assetSymbol;
        uint256 chainId;
        address comet;
        uint256 price;
        address token;
    }

    struct MorphoVaultWithdrawActionContext {
        uint256 amount;
        string assetSymbol;
        uint256 chainId;
        address morphoVault;
        uint256 price;
        address token;
    }

    struct WithdrawAndBorrowActionContext {
        uint256 borrowAmount;
        uint256 chainId;
        uint256[] collateralAmounts;
        uint256[] collateralTokenPrices;
        address[] collateralTokens;
        address comet;
        uint256 price;
        address token;
        uint256 withdrawAmount;
    }

    struct WrapOrUnwrapActionContext {
        uint256 chainId;
        uint256 amount;
        address token;
        string fromAssetSymbol;
        string toAssetSymbol;
    }

    struct MorphoRepayActionContext {
        uint256 amount;
        string assetSymbol;
        uint256 chainId;
        uint256 collateralAmount;
        string collateralAssetSymbol;
        uint256 collateralTokenPrice;
        address collateralToken;
        address morpho;
        bytes32 morphoMarketId;
        uint256 price;
        address token;
    }

<<<<<<< HEAD
    struct MorphoVaultSupplyContext {
        uint256 amount;
        string assetSymbol;
        uint256 chainId;
        address morphoVault;
        uint256 price;
        address token;
    }

=======
>>>>>>> 528477d8
    struct MorphoBorrowActionContext {
        uint256 amount;
        string assetSymbol;
        uint256 chainId;
        uint256 collateralAmount;
        string collateralAssetSymbol;
        uint256 collateralTokenPrice;
        address collateralToken;
        address morpho;
        bytes32 morphoMarketId;
        uint256 price;
        address token;
    }

<<<<<<< HEAD
    struct MorphoVaultWithdrawContext {
        uint256 amount;
        string assetSymbol;
        uint256 chainId;
        address morphoVault;
        uint256 price;
        address token;
    }

    struct MorphoClaimRewardsActionContext {
        uint256[] amounts;
        string[] assetSymbols;
        uint256 chainId;
        uint256[] prices;
        address[] tokens;
    }

=======
>>>>>>> 528477d8
    function constructBridgeOperations(
        BridgeOperationInfo memory bridgeInfo,
        Accounts.ChainAccounts[] memory chainAccountsList,
        PaymentInfo.Payment memory payment
    ) internal pure returns (IQuarkWallet.QuarkOperation[] memory, Action[] memory) {
        /*
         * at most one bridge operation per non-destination chain,
         * and at most one transferIntent operation on the destination chain.
         *
         * therefore the upper bound is chainAccountsList.length.
         */
        List.DynamicArray memory actions = List.newList();
        List.DynamicArray memory quarkOperations = List.newList();

        // Note: Assumes that the asset uses the same # of decimals on each chain
        uint256 balanceOnDstChain =
            Accounts.getBalanceOnChain(bridgeInfo.assetSymbol, bridgeInfo.dstChainId, chainAccountsList);
        uint256 amountLeftToBridge = bridgeInfo.amountNeededOnDst - balanceOnDstChain;

        // Check to see if there are counterpart tokens on the destination chain that can be used. If there are, subtract the balance from `amountLeftToBridge`
        if (TokenWrapper.hasWrapperContract(bridgeInfo.dstChainId, bridgeInfo.assetSymbol)) {
            string memory counterpartSymbol =
                TokenWrapper.getWrapperCounterpartSymbol(bridgeInfo.dstChainId, bridgeInfo.assetSymbol);
            uint256 counterpartBalanceOnDstChain =
                Accounts.getBalanceOnChain(counterpartSymbol, bridgeInfo.dstChainId, chainAccountsList);
            uint256 counterpartTokenAmountToUse;
            // In case if the counterpart token is the payment token, we need to leave enough payment token on the source chain to cover the payment max cost
            if (payment.isToken && Strings.stringEqIgnoreCase(payment.currency, counterpartSymbol)) {
                if (
                    counterpartBalanceOnDstChain
                        >= amountLeftToBridge + PaymentInfo.findMaxCost(payment, bridgeInfo.dstChainId)
                ) {
                    counterpartTokenAmountToUse = amountLeftToBridge;
                } else {
                    // NOTE: This logic only works when the user has only a single account on each chain. If there are multiple,
                    // then we need to re-adjust this.
                    counterpartTokenAmountToUse =
                        counterpartBalanceOnDstChain - PaymentInfo.findMaxCost(payment, bridgeInfo.dstChainId);
                }
            } else {
                if (counterpartBalanceOnDstChain >= amountLeftToBridge) {
                    counterpartTokenAmountToUse = amountLeftToBridge;
                } else {
                    counterpartTokenAmountToUse = counterpartBalanceOnDstChain;
                }
            }

            // NOTE: Only adjusts amount LeftToBridge
            // The real wrapping/unwrapping will be done outside of the construct bridge operation function
            // Update amountLeftToBridge
            amountLeftToBridge -= counterpartTokenAmountToUse;
        }

        uint256 bridgeActionCount = 0;
        // TODO: bridge routing logic (which bridge to prioritize, how many bridges?)
        // Iterate chainAccountList and find chains that can provide enough funds to bridge.
        // One optimization is to allow the client to provide optimal routes.
        for (uint256 i = 0; i < chainAccountsList.length; ++i) {
            // End loop if enough tokens have been bridged
            if (amountLeftToBridge == 0) {
                break;
            }

            Accounts.ChainAccounts memory srcChainAccounts = chainAccountsList[i];
            // Skip if the current chain is the target chain, since bridging is not possible
            if (srcChainAccounts.chainId == bridgeInfo.dstChainId) {
                continue;
            }

            // Skip if there is no bridge route for the current chain to the target chain
            if (!BridgeRoutes.canBridge(srcChainAccounts.chainId, bridgeInfo.dstChainId, bridgeInfo.assetSymbol)) {
                continue;
            }

            Accounts.AssetPositions memory srcAssetPositions =
                Accounts.findAssetPositions(bridgeInfo.assetSymbol, srcChainAccounts.assetPositionsList);
            Accounts.AccountBalance[] memory srcAccountBalances = srcAssetPositions.accountBalances;
            // TODO: Make logic smarter. Currently, this uses a greedy algorithm.
            // e.g. Optimize by trying to bridge with the least amount of bridge operations
            for (uint256 j = 0; j < srcAccountBalances.length; ++j) {
                uint256 amountToBridge;
                // If the intent token is the payment token, we need to leave enough payment token on the source chain to cover the payment max cost
                if (payment.isToken && Strings.stringEqIgnoreCase(payment.currency, bridgeInfo.assetSymbol)) {
                    if (
                        srcAccountBalances[j].balance
                            >= amountLeftToBridge + PaymentInfo.findMaxCost(payment, srcChainAccounts.chainId)
                    ) {
                        amountToBridge = amountLeftToBridge;
                    } else {
                        // NOTE: This logic only works when the user has only a single account on each chain. If there are multiple,
                        // then we need to re-adjust this.
                        amountToBridge = Math.subtractFlooredAtZero(
                            srcAccountBalances[j].balance, PaymentInfo.findMaxCost(payment, srcChainAccounts.chainId)
                        );
                    }
                } else {
                    if (srcAccountBalances[j].balance >= amountLeftToBridge) {
                        amountToBridge = amountLeftToBridge;
                    } else {
                        amountToBridge = srcAccountBalances[j].balance;
                    }
                }

                amountLeftToBridge -= amountToBridge;

                (IQuarkWallet.QuarkOperation memory operation, Actions.Action memory action) = bridgeAsset(
                    BridgeAsset({
                        chainAccountsList: chainAccountsList,
                        assetSymbol: bridgeInfo.assetSymbol,
                        amount: amountToBridge,
                        // where it comes from
                        srcChainId: srcChainAccounts.chainId,
                        sender: srcAccountBalances[j].account,
                        // where it goes
                        destinationChainId: bridgeInfo.dstChainId,
                        recipient: bridgeInfo.recipient,
                        blockTimestamp: bridgeInfo.blockTimestamp
                    }),
                    payment,
                    bridgeInfo.useQuotecall
                );

                List.addAction(actions, action);
                List.addQuarkOperation(quarkOperations, operation);
                bridgeActionCount++;
            }
        }

        if (amountLeftToBridge > 0) {
            revert NotEnoughFundsToBridge(
                bridgeInfo.assetSymbol, bridgeInfo.amountNeededOnDst - balanceOnDstChain, amountLeftToBridge
            );
        }

        // Convert actions and quark operations to arrays
        return (List.toQuarkOperationArray(quarkOperations), List.toActionArray(actions));
    }

    function bridgeAsset(BridgeAsset memory bridge, PaymentInfo.Payment memory payment, bool useQuotecall)
        internal
        pure
        returns (IQuarkWallet.QuarkOperation memory, Action memory)
    {
        if (Strings.stringEqIgnoreCase(bridge.assetSymbol, "USDC")) {
            return bridgeUSDC(bridge, payment, useQuotecall);
        } else {
            revert BridgingUnsupportedForAsset();
        }
    }

    function bridgeUSDC(BridgeAsset memory bridge, PaymentInfo.Payment memory payment, bool useQuotecall)
        internal
        pure
        returns (IQuarkWallet.QuarkOperation memory, Action memory)
    {
        if (!Strings.stringEqIgnoreCase(bridge.assetSymbol, "USDC")) {
            revert InvalidAssetForBridge();
        }

        Accounts.ChainAccounts memory srcChainAccounts =
            Accounts.findChainAccounts(bridge.srcChainId, bridge.chainAccountsList);

        Accounts.AssetPositions memory srcUSDCPositions =
            Accounts.findAssetPositions("USDC", srcChainAccounts.assetPositionsList);

        Accounts.QuarkState memory accountState = Accounts.findQuarkState(bridge.sender, srcChainAccounts.quarkStates);

        bytes[] memory scriptSources = new bytes[](1);
        scriptSources[0] = CCTP.bridgeScriptSource();

        // Construct QuarkOperation
        IQuarkWallet.QuarkOperation memory quarkOperation = IQuarkWallet.QuarkOperation({
            nonce: accountState.quarkNextNonce,
            scriptAddress: CodeJarHelper.getCodeAddress(scriptSources[0]),
            scriptCalldata: CCTP.encodeBridgeUSDC(
                bridge.srcChainId, bridge.destinationChainId, bridge.amount, bridge.recipient, srcUSDCPositions.asset
                ),
            scriptSources: scriptSources,
            expiry: bridge.blockTimestamp + BRIDGE_EXPIRY_BUFFER
        });

        // Construct Action
        BridgeActionContext memory bridgeActionContext = BridgeActionContext({
            amount: bridge.amount,
            price: srcUSDCPositions.usdPrice,
            token: srcUSDCPositions.asset,
            assetSymbol: srcUSDCPositions.symbol,
            chainId: bridge.srcChainId,
            recipient: bridge.recipient,
            destinationChainId: bridge.destinationChainId,
            bridgeType: BRIDGE_TYPE_CCTP
        });

        Action memory action = Actions.Action({
            chainId: bridge.srcChainId,
            quarkAccount: bridge.sender,
            actionType: ACTION_TYPE_BRIDGE,
            actionContext: abi.encode(bridgeActionContext),
            paymentMethod: PaymentInfo.paymentMethodForPayment(payment, useQuotecall),
            paymentToken: payment.isToken
                ? PaymentInfo.knownToken(payment.currency, bridge.srcChainId).token
                : PaymentInfo.NON_TOKEN_PAYMENT,
            paymentTokenSymbol: payment.currency,
            paymentMaxCost: payment.isToken ? PaymentInfo.findMaxCost(payment, bridge.srcChainId) : 0
        });

        return (quarkOperation, action);
    }

    function cometBorrow(CometBorrowInput memory borrowInput, PaymentInfo.Payment memory payment)
        internal
        pure
        returns (IQuarkWallet.QuarkOperation memory, Action memory)
    {
        bytes[] memory scriptSources = new bytes[](1);
        scriptSources[0] = type(CometSupplyMultipleAssetsAndBorrow).creationCode;

        Accounts.ChainAccounts memory accounts =
            Accounts.findChainAccounts(borrowInput.chainId, borrowInput.chainAccountsList);

        Accounts.QuarkState memory accountState = Accounts.findQuarkState(borrowInput.borrower, accounts.quarkStates);

        Accounts.AssetPositions memory borrowAssetPositions =
            Accounts.findAssetPositions(borrowInput.assetSymbol, accounts.assetPositionsList);

        uint256[] memory collateralTokenPrices = new uint256[](borrowInput.collateralAssetSymbols.length);
        address[] memory collateralTokens = new address[](borrowInput.collateralAssetSymbols.length);

        for (uint256 i = 0; i < borrowInput.collateralAssetSymbols.length; ++i) {
            Accounts.AssetPositions memory assetPositions =
                Accounts.findAssetPositions(borrowInput.collateralAssetSymbols[i], accounts.assetPositionsList);
            collateralTokenPrices[i] = assetPositions.usdPrice;
            collateralTokens[i] = assetPositions.asset;
        }

        // XXX handle wrapping ETH?
        bytes memory scriptCalldata = abi.encodeWithSelector(
            CometSupplyMultipleAssetsAndBorrow.run.selector,
            borrowInput.comet,
            collateralTokens,
            borrowInput.collateralAmounts,
            borrowAssetPositions.asset,
            borrowInput.amount
        );

        // Construct QuarkOperation
        IQuarkWallet.QuarkOperation memory quarkOperation = IQuarkWallet.QuarkOperation({
            nonce: accountState.quarkNextNonce,
            scriptAddress: CodeJarHelper.getCodeAddress(type(CometSupplyMultipleAssetsAndBorrow).creationCode),
            scriptCalldata: scriptCalldata,
            scriptSources: scriptSources,
            expiry: borrowInput.blockTimestamp + STANDARD_EXPIRY_BUFFER
        });

        // Construct Action
        BorrowActionContext memory borrowActionContext = BorrowActionContext({
            assetSymbol: borrowInput.assetSymbol,
            amount: borrowInput.amount,
            chainId: borrowInput.chainId,
            collateralAmounts: borrowInput.collateralAmounts,
            collateralTokenPrices: collateralTokenPrices,
            collateralTokens: collateralTokens,
            collateralAssetSymbols: borrowInput.collateralAssetSymbols,
            comet: borrowInput.comet,
            price: borrowAssetPositions.usdPrice,
            token: borrowAssetPositions.asset
        });
        Action memory action = Actions.Action({
            chainId: borrowInput.chainId,
            quarkAccount: borrowInput.borrower,
            actionType: ACTION_TYPE_BORROW,
            actionContext: abi.encode(borrowActionContext),
            paymentMethod: PaymentInfo.paymentMethodForPayment(payment, false),
            paymentToken: payment.isToken
                ? PaymentInfo.knownToken(payment.currency, borrowInput.chainId).token
                : PaymentInfo.NON_TOKEN_PAYMENT,
            paymentTokenSymbol: payment.currency,
            paymentMaxCost: payment.isToken ? PaymentInfo.findMaxCost(payment, borrowInput.chainId) : 0
        });

        return (quarkOperation, action);
    }

    function cometRepay(CometRepayInput memory repayInput, PaymentInfo.Payment memory payment)
        internal
        pure
        returns (IQuarkWallet.QuarkOperation memory, Action memory)
    {
        bytes[] memory scriptSources = new bytes[](1);
        scriptSources[0] = type(CometRepayAndWithdrawMultipleAssets).creationCode;

        Accounts.ChainAccounts memory accounts =
            Accounts.findChainAccounts(repayInput.chainId, repayInput.chainAccountsList);

        Accounts.QuarkState memory accountState = Accounts.findQuarkState(repayInput.repayer, accounts.quarkStates);

        Accounts.AssetPositions memory repayAssetPositions =
            Accounts.findAssetPositions(repayInput.assetSymbol, accounts.assetPositionsList);

        uint256[] memory collateralTokenPrices = new uint256[](repayInput.collateralAssetSymbols.length);
        address[] memory collateralTokens = new address[](repayInput.collateralAssetSymbols.length);

        for (uint256 i = 0; i < repayInput.collateralAssetSymbols.length; ++i) {
            Accounts.AssetPositions memory assetPositions =
                Accounts.findAssetPositions(repayInput.collateralAssetSymbols[i], accounts.assetPositionsList);
            collateralTokenPrices[i] = assetPositions.usdPrice;
            collateralTokens[i] = assetPositions.asset;
        }

        // XXX handle wrapping ETH?
        bytes memory scriptCalldata = abi.encodeWithSelector(
            CometRepayAndWithdrawMultipleAssets.run.selector,
            repayInput.comet,
            collateralTokens,
            repayInput.collateralAmounts,
            repayAssetPositions.asset,
            repayInput.amount
        );

        // Construct QuarkOperation
        IQuarkWallet.QuarkOperation memory quarkOperation = IQuarkWallet.QuarkOperation({
            nonce: accountState.quarkNextNonce,
            scriptAddress: CodeJarHelper.getCodeAddress(type(CometRepayAndWithdrawMultipleAssets).creationCode),
            scriptCalldata: scriptCalldata,
            scriptSources: scriptSources,
            expiry: repayInput.blockTimestamp + STANDARD_EXPIRY_BUFFER
        });

        // Construct Action
        RepayActionContext memory repayActionContext = RepayActionContext({
            amount: repayInput.amount,
            assetSymbol: repayInput.assetSymbol,
            chainId: repayInput.chainId,
            collateralAmounts: repayInput.collateralAmounts,
            collateralAssetSymbols: repayInput.collateralAssetSymbols,
            collateralTokenPrices: collateralTokenPrices,
            collateralTokens: collateralTokens,
            comet: repayInput.comet,
            price: repayAssetPositions.usdPrice,
            token: repayAssetPositions.asset
        });
        Action memory action = Actions.Action({
            chainId: repayInput.chainId,
            quarkAccount: repayInput.repayer,
            actionType: ACTION_TYPE_REPAY,
            actionContext: abi.encode(repayActionContext),
            paymentMethod: PaymentInfo.paymentMethodForPayment(payment, false),
            paymentToken: payment.isToken
                ? PaymentInfo.knownToken(payment.currency, repayInput.chainId).token
                : PaymentInfo.NON_TOKEN_PAYMENT,
            paymentTokenSymbol: payment.currency,
            paymentMaxCost: payment.isToken ? PaymentInfo.findMaxCost(payment, repayInput.chainId) : 0
        });

        return (quarkOperation, action);
    }

    function cometSupplyAsset(CometSupply memory cometSupply, PaymentInfo.Payment memory payment)
        internal
        pure
        returns (IQuarkWallet.QuarkOperation memory, Action memory)
    {
        bytes[] memory scriptSources = new bytes[](1);
        scriptSources[0] = type(CometSupplyActions).creationCode;

        Accounts.ChainAccounts memory accounts =
            Accounts.findChainAccounts(cometSupply.chainId, cometSupply.chainAccountsList);

        Accounts.AssetPositions memory assetPositions =
            Accounts.findAssetPositions(cometSupply.assetSymbol, accounts.assetPositionsList);

        Accounts.QuarkState memory accountState = Accounts.findQuarkState(cometSupply.sender, accounts.quarkStates);

        bytes memory scriptCalldata;
        if (Strings.stringEqIgnoreCase(cometSupply.assetSymbol, "ETH")) {
            // XXX handle wrapping ETH
        } else {
            scriptCalldata = abi.encodeWithSelector(
                CometSupplyActions.supply.selector, cometSupply.comet, assetPositions.asset, cometSupply.amount
            );
        }
        // Construct QuarkOperation
        IQuarkWallet.QuarkOperation memory quarkOperation = IQuarkWallet.QuarkOperation({
            nonce: accountState.quarkNextNonce,
            scriptAddress: CodeJarHelper.getCodeAddress(type(CometSupplyActions).creationCode),
            scriptCalldata: scriptCalldata,
            scriptSources: scriptSources,
            expiry: cometSupply.blockTimestamp + STANDARD_EXPIRY_BUFFER
        });

        // Construct Action
        SupplyActionContext memory cometSupplyActionContext = SupplyActionContext({
            amount: cometSupply.amount,
            chainId: cometSupply.chainId,
            comet: cometSupply.comet,
            price: assetPositions.usdPrice,
            token: assetPositions.asset,
            assetSymbol: assetPositions.symbol
        });
        Action memory action = Actions.Action({
            chainId: cometSupply.chainId,
            quarkAccount: cometSupply.sender,
            actionType: ACTION_TYPE_SUPPLY,
            actionContext: abi.encode(cometSupplyActionContext),
            paymentMethod: PaymentInfo.paymentMethodForPayment(payment, false),
            paymentToken: payment.isToken
                ? PaymentInfo.knownToken(payment.currency, cometSupply.chainId).token
                : PaymentInfo.NON_TOKEN_PAYMENT,
            paymentTokenSymbol: payment.currency,
            paymentMaxCost: payment.isToken ? PaymentInfo.findMaxCost(payment, cometSupply.chainId) : 0
        });

        return (quarkOperation, action);
    }

    function cometWithdrawAsset(CometWithdraw memory cometWithdraw, PaymentInfo.Payment memory payment)
        internal
        pure
        returns (IQuarkWallet.QuarkOperation memory, Action memory)
    {
        bytes[] memory scriptSources = new bytes[](1);
        scriptSources[0] = type(CometWithdrawActions).creationCode;

        Accounts.ChainAccounts memory accounts =
            Accounts.findChainAccounts(cometWithdraw.chainId, cometWithdraw.chainAccountsList);

        Accounts.AssetPositions memory assetPositions =
            Accounts.findAssetPositions(cometWithdraw.assetSymbol, accounts.assetPositionsList);

        Accounts.QuarkState memory accountState =
            Accounts.findQuarkState(cometWithdraw.withdrawer, accounts.quarkStates);

        bytes memory scriptCalldata;
        if (Strings.stringEqIgnoreCase(cometWithdraw.assetSymbol, "ETH")) {
            // XXX handle unwrapping ETH
        } else {
            scriptCalldata = abi.encodeWithSelector(
                CometWithdrawActions.withdraw.selector, cometWithdraw.comet, assetPositions.asset, cometWithdraw.amount
            );
        }
        // Construct QuarkOperation
        IQuarkWallet.QuarkOperation memory quarkOperation = IQuarkWallet.QuarkOperation({
            nonce: accountState.quarkNextNonce,
            scriptAddress: CodeJarHelper.getCodeAddress(type(CometWithdrawActions).creationCode),
            scriptCalldata: scriptCalldata,
            scriptSources: scriptSources,
            expiry: cometWithdraw.blockTimestamp + STANDARD_EXPIRY_BUFFER
        });

        // Construct Action
        WithdrawActionContext memory cometWithdrawActionContext = WithdrawActionContext({
            amount: cometWithdraw.amount,
            assetSymbol: cometWithdraw.assetSymbol,
            chainId: cometWithdraw.chainId,
            comet: cometWithdraw.comet,
            price: assetPositions.usdPrice,
            token: assetPositions.asset
        });
        Action memory action = Actions.Action({
            chainId: cometWithdraw.chainId,
            quarkAccount: cometWithdraw.withdrawer,
            actionType: ACTION_TYPE_WITHDRAW,
            actionContext: abi.encode(cometWithdrawActionContext),
            paymentMethod: PaymentInfo.paymentMethodForPayment(payment, false),
            paymentToken: payment.isToken
                ? PaymentInfo.knownToken(payment.currency, cometWithdraw.chainId).token
                : PaymentInfo.NON_TOKEN_PAYMENT,
            paymentTokenSymbol: payment.currency,
            paymentMaxCost: payment.isToken ? PaymentInfo.findMaxCost(payment, cometWithdraw.chainId) : 0
        });

        return (quarkOperation, action);
    }

    function transferAsset(TransferAsset memory transfer, PaymentInfo.Payment memory payment, bool useQuotecall)
        internal
        pure
        returns (IQuarkWallet.QuarkOperation memory, Action memory)
    {
        bytes[] memory scriptSources = new bytes[](1);
        scriptSources[0] = type(TransferActions).creationCode;

        Accounts.ChainAccounts memory accounts =
            Accounts.findChainAccounts(transfer.chainId, transfer.chainAccountsList);

        Accounts.AssetPositions memory assetPositions =
            Accounts.findAssetPositions(transfer.assetSymbol, accounts.assetPositionsList);

        Accounts.QuarkState memory accountState = Accounts.findQuarkState(transfer.sender, accounts.quarkStates);

        bytes memory scriptCalldata;
        if (Strings.stringEqIgnoreCase(transfer.assetSymbol, "ETH")) {
            // Native token transfer
            scriptCalldata = abi.encodeWithSelector(
                TransferActions.transferNativeToken.selector, transfer.recipient, transfer.amount
            );
        } else {
            // ERC20 transfer
            scriptCalldata = abi.encodeWithSelector(
                TransferActions.transferERC20Token.selector, assetPositions.asset, transfer.recipient, transfer.amount
            );
        }
        // Construct QuarkOperation
        IQuarkWallet.QuarkOperation memory quarkOperation = IQuarkWallet.QuarkOperation({
            nonce: accountState.quarkNextNonce,
            scriptAddress: CodeJarHelper.getCodeAddress(type(TransferActions).creationCode),
            scriptCalldata: scriptCalldata,
            scriptSources: scriptSources,
            expiry: transfer.blockTimestamp + TRANSFER_EXPIRY_BUFFER
        });

        // Construct Action
        TransferActionContext memory transferActionContext = TransferActionContext({
            amount: transfer.amount,
            price: assetPositions.usdPrice,
            token: assetPositions.asset,
            assetSymbol: assetPositions.symbol,
            chainId: transfer.chainId,
            recipient: transfer.recipient
        });

        Action memory action = Actions.Action({
            chainId: transfer.chainId,
            quarkAccount: transfer.sender,
            actionType: ACTION_TYPE_TRANSFER,
            actionContext: abi.encode(transferActionContext),
            paymentMethod: PaymentInfo.paymentMethodForPayment(payment, useQuotecall),
            paymentToken: payment.isToken
                ? PaymentInfo.knownToken(payment.currency, transfer.chainId).token
                : PaymentInfo.NON_TOKEN_PAYMENT,
            paymentTokenSymbol: payment.currency,
            paymentMaxCost: payment.isToken ? PaymentInfo.findMaxCost(payment, transfer.chainId) : 0
        });

        return (quarkOperation, action);
    }

    function morphoBorrow(MorphoBorrow memory borrowInput, PaymentInfo.Payment memory payment)
        internal
        pure
        returns (IQuarkWallet.QuarkOperation memory, Action memory)
    {
        bytes[] memory scriptSources = new bytes[](1);
        scriptSources[0] = type(MorphoActions).creationCode;

        Accounts.ChainAccounts memory accounts =
            Accounts.findChainAccounts(borrowInput.chainId, borrowInput.chainAccountsList);

        Accounts.QuarkState memory accountState = Accounts.findQuarkState(borrowInput.borrower, accounts.quarkStates);

        Accounts.AssetPositions memory borrowAssetPositions =
            Accounts.findAssetPositions(borrowInput.assetSymbol, accounts.assetPositionsList);

        Accounts.AssetPositions memory collateralAssetPositions =
            Accounts.findAssetPositions(borrowInput.collateralAssetSymbol, accounts.assetPositionsList);

        bytes memory scriptCalldata = abi.encodeWithSelector(
            MorphoActions.supplyCollateralAndBorrow.selector,
            MorphoInfo.getMorphoAddress(borrowInput.chainId),
            MorphoInfo.getMarketParams(borrowInput.chainId, borrowInput.collateralAssetSymbol, borrowInput.assetSymbol),
            borrowInput.collateralAmount,
            borrowInput.amount
        );

        // Construct QuarkOperation
        IQuarkWallet.QuarkOperation memory quarkOperation = IQuarkWallet.QuarkOperation({
            nonce: accountState.quarkNextNonce,
            scriptAddress: CodeJarHelper.getCodeAddress(type(MorphoActions).creationCode),
            scriptCalldata: scriptCalldata,
            scriptSources: scriptSources,
            expiry: borrowInput.blockTimestamp + STANDARD_EXPIRY_BUFFER
        });

        MorphoBorrowActionContext memory borrowActionContext = MorphoBorrowActionContext({
            assetSymbol: borrowInput.assetSymbol,
            amount: borrowInput.amount,
            chainId: borrowInput.chainId,
            collateralAmount: borrowInput.collateralAmount,
            collateralTokenPrice: collateralAssetPositions.usdPrice,
            collateralToken: collateralAssetPositions.asset,
            collateralAssetSymbol: borrowInput.collateralAssetSymbol,
            price: borrowAssetPositions.usdPrice,
            token: borrowAssetPositions.asset,
            morpho: MorphoInfo.getMorphoAddress(borrowInput.chainId),
            morphoMarketId: MorphoInfo.marketId(
                MorphoInfo.getMarketParams(borrowInput.chainId, borrowInput.collateralAssetSymbol, borrowInput.assetSymbol)
                )
        });
        Action memory action = Actions.Action({
            chainId: borrowInput.chainId,
            quarkAccount: borrowInput.borrower,
            actionType: ACTION_TYPE_MORPHO_BORROW,
            actionContext: abi.encode(borrowActionContext),
            paymentMethod: PaymentInfo.paymentMethodForPayment(payment, false),
            paymentToken: payment.isToken
                ? PaymentInfo.knownToken(payment.currency, borrowInput.chainId).token
                : PaymentInfo.NON_TOKEN_PAYMENT,
            paymentTokenSymbol: payment.currency,
            paymentMaxCost: payment.isToken ? PaymentInfo.findMaxCost(payment, borrowInput.chainId) : 0
        });

        return (quarkOperation, action);
    }

    function morphoRepay(MorphoRepay memory repayInput, PaymentInfo.Payment memory payment)
        internal
        pure
        returns (IQuarkWallet.QuarkOperation memory, Action memory)
    {
        bytes[] memory scriptSources = new bytes[](1);
        scriptSources[0] = type(MorphoActions).creationCode;

        Accounts.ChainAccounts memory accounts =
            Accounts.findChainAccounts(repayInput.chainId, repayInput.chainAccountsList);

        Accounts.QuarkState memory accountState = Accounts.findQuarkState(repayInput.repayer, accounts.quarkStates);

        Accounts.AssetPositions memory repayAssetPositions =
            Accounts.findAssetPositions(repayInput.assetSymbol, accounts.assetPositionsList);

        Accounts.AssetPositions memory collateralAssetPositions =
            Accounts.findAssetPositions(repayInput.collateralAssetSymbol, accounts.assetPositionsList);

        bytes memory scriptCalldata = abi.encodeWithSelector(
            MorphoActions.repayAndWithdrawCollateral.selector,
            MorphoInfo.getMorphoAddress(repayInput.chainId),
            MorphoInfo.getMarketParams(repayInput.chainId, repayInput.collateralAssetSymbol, repayInput.assetSymbol),
            repayInput.amount,
            repayInput.collateralAmount
        );

        // Construct QuarkOperation
        IQuarkWallet.QuarkOperation memory quarkOperation = IQuarkWallet.QuarkOperation({
            nonce: accountState.quarkNextNonce,
            scriptAddress: CodeJarHelper.getCodeAddress(type(MorphoActions).creationCode),
            scriptCalldata: scriptCalldata,
            scriptSources: scriptSources,
            expiry: repayInput.blockTimestamp + STANDARD_EXPIRY_BUFFER
        });

        MorphoRepayActionContext memory morphoRepayActionContext = MorphoRepayActionContext({
            amount: repayInput.amount,
            assetSymbol: repayInput.assetSymbol,
            chainId: repayInput.chainId,
            collateralAmount: repayInput.collateralAmount,
            collateralAssetSymbol: repayInput.collateralAssetSymbol,
            collateralTokenPrice: collateralAssetPositions.usdPrice,
            collateralToken: collateralAssetPositions.asset,
            price: repayAssetPositions.usdPrice,
            token: repayAssetPositions.asset,
            morpho: MorphoInfo.getMorphoAddress(repayInput.chainId),
            morphoMarketId: MorphoInfo.marketId(
                MorphoInfo.getMarketParams(repayInput.chainId, repayInput.collateralAssetSymbol, repayInput.assetSymbol)
                )
        });

        Action memory action = Actions.Action({
            chainId: repayInput.chainId,
            quarkAccount: repayInput.repayer,
            actionType: ACTION_TYPE_MORPHO_REPAY,
            actionContext: abi.encode(morphoRepayActionContext),
            paymentMethod: PaymentInfo.paymentMethodForPayment(payment, false),
            paymentToken: payment.isToken
                ? PaymentInfo.knownToken(payment.currency, repayInput.chainId).token
                : PaymentInfo.NON_TOKEN_PAYMENT,
            paymentTokenSymbol: payment.currency,
            paymentMaxCost: payment.isToken ? PaymentInfo.findMaxCost(payment, repayInput.chainId) : 0
        });

        return (quarkOperation, action);
    }

    function morphoVaultSupply(
        MorphoVaultSupply memory vaultSupply,
        PaymentInfo.Payment memory payment,
        bool useQuotecall
    ) internal pure returns (IQuarkWallet.QuarkOperation memory, Action memory) {
        bytes[] memory scriptSources = new bytes[](1);
        scriptSources[0] = type(MorphoVaultActions).creationCode;

        Accounts.ChainAccounts memory accounts =
            Accounts.findChainAccounts(vaultSupply.chainId, vaultSupply.chainAccountsList);

        Accounts.AssetPositions memory assetPositions =
            Accounts.findAssetPositions(vaultSupply.assetSymbol, accounts.assetPositionsList);

        Accounts.QuarkState memory accountState = Accounts.findQuarkState(vaultSupply.sender, accounts.quarkStates);

        bytes memory scriptCalldata = abi.encodeWithSelector(
            MorphoVaultActions.deposit.selector,
            MorphoInfo.getMorphoVaultAddress(vaultSupply.chainId, vaultSupply.assetSymbol),
            assetPositions.asset,
            vaultSupply.amount
        );

        // Construct QuarkOperation
        IQuarkWallet.QuarkOperation memory quarkOperation = IQuarkWallet.QuarkOperation({
            nonce: accountState.quarkNextNonce,
            scriptAddress: CodeJarHelper.getCodeAddress(type(MorphoVaultActions).creationCode),
            scriptCalldata: scriptCalldata,
            scriptSources: scriptSources,
            expiry: vaultSupply.blockTimestamp + STANDARD_EXPIRY_BUFFER
        });

        // Construct Action
<<<<<<< HEAD
        MorphoVaultSupplyContext memory vaultSupplyActionContext = MorphoVaultSupplyContext({
=======
        MorphoVaultSupplyActionContext memory vaultSupplyActionContext = MorphoVaultSupplyActionContext({
>>>>>>> 528477d8
            amount: vaultSupply.amount,
            assetSymbol: assetPositions.symbol,
            chainId: vaultSupply.chainId,
            morphoVault: MorphoInfo.getMorphoVaultAddress(vaultSupply.chainId, vaultSupply.assetSymbol),
            price: assetPositions.usdPrice,
            token: assetPositions.asset
        });

        Action memory action = Actions.Action({
            chainId: vaultSupply.chainId,
            quarkAccount: vaultSupply.sender,
            actionType: ACTION_TYPE_MORPHO_VAULT_SUPPLY,
            actionContext: abi.encode(vaultSupplyActionContext),
            paymentMethod: PaymentInfo.paymentMethodForPayment(payment, useQuotecall),
            // Null address for OFFCHAIN payment.
            paymentToken: payment.isToken ? PaymentInfo.knownToken(payment.currency, vaultSupply.chainId).token : address(0),
            paymentTokenSymbol: payment.currency,
            paymentMaxCost: payment.isToken ? PaymentInfo.findMaxCost(payment, vaultSupply.chainId) : 0
        });

        return (quarkOperation, action);
    }

    function morphoVaultWithdraw(MorphoVaultWithdraw memory vaultWithdraw, PaymentInfo.Payment memory payment)
        internal
        pure
        returns (IQuarkWallet.QuarkOperation memory, Action memory)
    {
        bytes[] memory scriptSources = new bytes[](1);
        scriptSources[0] = type(MorphoVaultActions).creationCode;

        Accounts.ChainAccounts memory accounts =
            Accounts.findChainAccounts(vaultWithdraw.chainId, vaultWithdraw.chainAccountsList);

        Accounts.AssetPositions memory assetPositions =
            Accounts.findAssetPositions(vaultWithdraw.assetSymbol, accounts.assetPositionsList);

        Accounts.QuarkState memory accountState =
            Accounts.findQuarkState(vaultWithdraw.withdrawer, accounts.quarkStates);

        bytes memory scriptCalldata = abi.encodeWithSelector(
            MorphoVaultActions.withdraw.selector,
            MorphoInfo.getMorphoVaultAddress(vaultWithdraw.chainId, vaultWithdraw.assetSymbol),
            vaultWithdraw.amount
        );

        // Construct QuarkOperation
        IQuarkWallet.QuarkOperation memory quarkOperation = IQuarkWallet.QuarkOperation({
            nonce: accountState.quarkNextNonce,
            scriptAddress: CodeJarHelper.getCodeAddress(type(MorphoVaultActions).creationCode),
            scriptCalldata: scriptCalldata,
            scriptSources: scriptSources,
            expiry: vaultWithdraw.blockTimestamp + STANDARD_EXPIRY_BUFFER
        });

        // Construct Action
<<<<<<< HEAD
        MorphoVaultWithdrawContext memory vaultWithdrawActionContext = MorphoVaultWithdrawContext({
=======
        MorphoVaultWithdrawActionContext memory vaultWithdrawActionContext = MorphoVaultWithdrawActionContext({
>>>>>>> 528477d8
            amount: vaultWithdraw.amount,
            assetSymbol: assetPositions.symbol,
            chainId: vaultWithdraw.chainId,
            morphoVault: MorphoInfo.getMorphoVaultAddress(vaultWithdraw.chainId, vaultWithdraw.assetSymbol),
            price: assetPositions.usdPrice,
            token: assetPositions.asset
        });

        Action memory action = Actions.Action({
            chainId: vaultWithdraw.chainId,
            quarkAccount: vaultWithdraw.withdrawer,
            actionType: ACTION_TYPE_MORPHO_VAULT_WITHDRAW,
            actionContext: abi.encode(vaultWithdrawActionContext),
            paymentMethod: PaymentInfo.paymentMethodForPayment(payment, false),
            // Null address for OFFCHAIN payment.
            paymentToken: payment.isToken
                ? PaymentInfo.knownToken(payment.currency, vaultWithdraw.chainId).token
                : address(0),
            paymentTokenSymbol: payment.currency,
            paymentMaxCost: payment.isToken ? PaymentInfo.findMaxCost(payment, vaultWithdraw.chainId) : 0
        });

        return (quarkOperation, action);
    }

<<<<<<< HEAD
    function morphoClaimRewards(MorphoClaimRewards memory claimRewards, PaymentInfo.Payment memory payment)
        internal
        pure
        returns (IQuarkWallet.QuarkOperation memory, Action memory)
    {
        bytes[] memory scriptSources = new bytes[](1);
        scriptSources[0] = type(MorphoRewardsActions).creationCode;

        Accounts.ChainAccounts memory accounts =
            Accounts.findChainAccounts(claimRewards.chainId, claimRewards.chainAccountsList);

        Accounts.QuarkState memory accountState = Accounts.findQuarkState(claimRewards.claimer, accounts.quarkStates);

        List.DynamicArray memory rewardsPriceList = List.newList();
        List.DynamicArray memory rewardsSymbolList = List.newList();
        for (uint256 i = 0; i < claimRewards.rewards.length; i++) {
            Accounts.AssetPositions memory rewardsAssetPosition =
                Accounts.findAssetPositions(claimRewards.rewards[i], accounts.assetPositionsList);
            List.addUint256(rewardsPriceList, rewardsAssetPosition.usdPrice);
            List.addString(rewardsSymbolList, rewardsAssetPosition.symbol);
        }

        bytes memory scriptCalldata = abi.encodeWithSelector(
            MorphoRewardsActions.claimAll.selector,
            claimRewards.distributors,
            claimRewards.accounts,
            claimRewards.rewards,
            claimRewards.claimables,
            claimRewards.proofs
        );

        // Construct QuarkOperation
        IQuarkWallet.QuarkOperation memory quarkOperation = IQuarkWallet.QuarkOperation({
            nonce: accountState.quarkNextNonce,
            scriptAddress: CodeJarHelper.getCodeAddress(type(MorphoRewardsActions).creationCode),
            scriptCalldata: scriptCalldata,
            scriptSources: scriptSources,
            expiry: claimRewards.blockTimestamp + STANDARD_EXPIRY_BUFFER
        });

        MorphoClaimRewardsActionContext memory claimRewardsActionContext = MorphoClaimRewardsActionContext({
            amounts: claimRewards.claimables,
            assetSymbols: List.toStringArray(rewardsSymbolList),
            chainId: claimRewards.chainId,
            prices: List.toUint256Array(rewardsPriceList),
            tokens: claimRewards.rewards
        });

        Action memory action = Actions.Action({
            chainId: claimRewards.chainId,
            quarkAccount: claimRewards.claimer,
            actionType: ACTION_TYPE_MORPHO_CLAIM_REWARDS,
            actionContext: abi.encode(claimRewardsActionContext),
            paymentMethod: PaymentInfo.paymentMethodForPayment(payment, false),
            // Null address for OFFCHAIN payment.
            paymentToken: payment.isToken
                ? PaymentInfo.knownToken(payment.currency, claimRewards.chainId).token
                : address(0),
            paymentTokenSymbol: payment.currency,
            paymentMaxCost: payment.isToken ? PaymentInfo.findMaxCost(payment, claimRewards.chainId) : 0
        });

        return (quarkOperation, action);
    }

=======
>>>>>>> 528477d8
    function wrapOrUnwrapAsset(
        WrapOrUnwrapAsset memory wrapOrUnwrap,
        PaymentInfo.Payment memory payment,
        bool useQuotecall
    ) internal pure returns (IQuarkWallet.QuarkOperation memory, Action memory) {
        bytes[] memory scriptSources = new bytes[](1);
        scriptSources[0] = type(WrapperActions).creationCode;

        Accounts.ChainAccounts memory accounts =
            Accounts.findChainAccounts(wrapOrUnwrap.chainId, wrapOrUnwrap.chainAccountsList);

        Accounts.AssetPositions memory assetPositions =
            Accounts.findAssetPositions(wrapOrUnwrap.assetSymbol, accounts.assetPositionsList);

        Accounts.QuarkState memory accountState = Accounts.findQuarkState(wrapOrUnwrap.sender, accounts.quarkStates);
        // Construct QuarkOperation
        IQuarkWallet.QuarkOperation memory quarkOperation = IQuarkWallet.QuarkOperation({
            nonce: accountState.quarkNextNonce,
            scriptAddress: CodeJarHelper.getCodeAddress(type(WrapperActions).creationCode),
            scriptCalldata: TokenWrapper.encodeActionToWrapOrUnwrap(
                wrapOrUnwrap.chainId, wrapOrUnwrap.assetSymbol, wrapOrUnwrap.amount
                ),
            scriptSources: scriptSources,
            expiry: wrapOrUnwrap.blockTimestamp + STANDARD_EXPIRY_BUFFER
        });

        // Construct Action
        WrapOrUnwrapActionContext memory wrapOrUnwrapActionContext = WrapOrUnwrapActionContext({
            chainId: wrapOrUnwrap.chainId,
            amount: wrapOrUnwrap.amount,
            token: assetPositions.asset,
            fromAssetSymbol: assetPositions.symbol,
            toAssetSymbol: TokenWrapper.getWrapperCounterpartSymbol(wrapOrUnwrap.chainId, assetPositions.symbol)
        });

        Action memory action = Actions.Action({
            chainId: wrapOrUnwrap.chainId,
            quarkAccount: wrapOrUnwrap.sender,
            actionType: TokenWrapper.isWrappedToken(wrapOrUnwrap.chainId, assetPositions.symbol)
                ? ACTION_TYPE_UNWRAP
                : ACTION_TYPE_WRAP,
            actionContext: abi.encode(wrapOrUnwrapActionContext),
            paymentMethod: PaymentInfo.paymentMethodForPayment(payment, useQuotecall),
            paymentToken: payment.isToken
                ? PaymentInfo.knownToken(payment.currency, wrapOrUnwrap.chainId).token
                : PaymentInfo.NON_TOKEN_PAYMENT,
            paymentTokenSymbol: payment.currency,
            paymentMaxCost: payment.isToken ? PaymentInfo.findMaxCost(payment, wrapOrUnwrap.chainId) : 0
        });

        return (quarkOperation, action);
    }

    function zeroExSwap(ZeroExSwap memory swap, PaymentInfo.Payment memory payment, bool useQuotecall)
        internal
        pure
        returns (IQuarkWallet.QuarkOperation memory, Action memory)
    {
        bytes[] memory scriptSources = new bytes[](1);
        scriptSources[0] = type(ApproveAndSwap).creationCode;

        Accounts.ChainAccounts memory accounts = Accounts.findChainAccounts(swap.chainId, swap.chainAccountsList);

        Accounts.AssetPositions memory sellTokenAssetPositions =
            Accounts.findAssetPositions(swap.sellAssetSymbol, accounts.assetPositionsList);

        Accounts.AssetPositions memory buyTokenAssetPositions =
            Accounts.findAssetPositions(swap.buyAssetSymbol, accounts.assetPositionsList);

        Accounts.AssetPositions memory feeTokenAssetPositions =
            Accounts.findAssetPositions(swap.feeAssetSymbol, accounts.assetPositionsList);

        Accounts.QuarkState memory accountState = Accounts.findQuarkState(swap.sender, accounts.quarkStates);

        // TODO: Handle wrapping ETH? Do we need to?
        bytes memory scriptCalldata = abi.encodeWithSelector(
            ApproveAndSwap.run.selector,
            swap.entryPoint,
            swap.sellToken,
            swap.sellAmount,
            swap.buyToken,
            swap.buyAmount,
            swap.swapData
        );

        // Construct QuarkOperation
        IQuarkWallet.QuarkOperation memory quarkOperation = IQuarkWallet.QuarkOperation({
            nonce: accountState.quarkNextNonce,
            scriptAddress: CodeJarHelper.getCodeAddress(type(ApproveAndSwap).creationCode),
            scriptCalldata: scriptCalldata,
            scriptSources: scriptSources,
            expiry: swap.blockTimestamp + SWAP_EXPIRY_BUFFER
        });

        // Construct Action
        SwapActionContext memory swapActionContext = SwapActionContext({
            chainId: swap.chainId,
            feeAmount: swap.feeAmount,
            feeAssetSymbol: swap.feeAssetSymbol,
            feeToken: swap.feeToken,
            feeTokenPrice: feeTokenAssetPositions.usdPrice,
            inputAmount: swap.sellAmount,
            inputAssetSymbol: swap.sellAssetSymbol,
            inputToken: swap.sellToken,
            inputTokenPrice: sellTokenAssetPositions.usdPrice,
            outputAmount: swap.buyAmount,
            outputAssetSymbol: swap.buyAssetSymbol,
            outputToken: swap.buyToken,
            outputTokenPrice: buyTokenAssetPositions.usdPrice,
            isExactOut: swap.isExactOut
        });

        Action memory action = Actions.Action({
            chainId: swap.chainId,
            quarkAccount: swap.sender,
            actionType: ACTION_TYPE_SWAP,
            actionContext: abi.encode(swapActionContext),
            paymentMethod: PaymentInfo.paymentMethodForPayment(payment, useQuotecall),
            paymentToken: payment.isToken
                ? PaymentInfo.knownToken(payment.currency, swap.chainId).token
                : PaymentInfo.NON_TOKEN_PAYMENT,
<<<<<<< HEAD
=======
            paymentTokenSymbol: payment.currency,
            paymentMaxCost: payment.isToken ? PaymentInfo.findMaxCost(payment, swap.chainId) : 0
        });

        return (quarkOperation, action);
    }

    function recurringSwap(RecurringSwapParams memory swap, PaymentInfo.Payment memory payment, bool useQuotecall)
        internal
        pure
        returns (IQuarkWallet.QuarkOperation memory, Action memory)
    {
        bytes[] memory scriptSources = new bytes[](1);
        scriptSources[0] = type(RecurringSwap).creationCode;

        Accounts.ChainAccounts memory accounts = Accounts.findChainAccounts(swap.chainId, swap.chainAccountsList);

        Accounts.AssetPositions memory sellTokenAssetPositions =
            Accounts.findAssetPositions(swap.sellAssetSymbol, accounts.assetPositionsList);

        Accounts.AssetPositions memory buyTokenAssetPositions =
            Accounts.findAssetPositions(swap.buyAssetSymbol, accounts.assetPositionsList);

        Accounts.QuarkState memory accountState = Accounts.findQuarkState(swap.sender, accounts.quarkStates);

        RecurringSwap.SwapParams memory swapParams = RecurringSwap.SwapParams({
            uniswapRouter: UniswapRouter.knownRouter(swap.chainId),
            recipient: swap.sender,
            tokenIn: swap.sellToken,
            tokenOut: swap.buyToken,
            amount: swap.isExactOut ? swap.buyAmount : swap.sellAmount,
            isExactOut: swap.isExactOut,
            path: swap.path
        });
        (address[] memory priceFeeds, bool[] memory shouldInvert) = PriceFeeds.findPriceFeedPath({
            inputAssetSymbol: PriceFeeds.convertToPriceFeedSymbol(swap.sellAssetSymbol),
            outputAssetSymbol: PriceFeeds.convertToPriceFeedSymbol(swap.buyAssetSymbol),
            chainId: swap.chainId
        });
        RecurringSwap.SlippageParams memory slippageParams = RecurringSwap.SlippageParams({
            maxSlippage: RECURRING_SWAP_MAX_SLIPPAGE,
            priceFeeds: priceFeeds,
            shouldInvert: shouldInvert
        });
        RecurringSwap.SwapConfig memory swapConfig = RecurringSwap.SwapConfig({
            startTime: swap.blockTimestamp - AVERAGE_BLOCK_TIME,
            interval: swap.interval,
            swapParams: swapParams,
            slippageParams: slippageParams
        });
        // TODO: Handle wrapping ETH? Do we need to?
        bytes memory scriptCalldata = abi.encodeWithSelector(RecurringSwap.swap.selector, swapConfig);

        // Construct QuarkOperation
        IQuarkWallet.QuarkOperation memory quarkOperation = IQuarkWallet.QuarkOperation({
            nonce: accountState.quarkNextNonce,
            scriptAddress: CodeJarHelper.getCodeAddress(type(RecurringSwap).creationCode),
            scriptCalldata: scriptCalldata,
            scriptSources: scriptSources,
            expiry: type(uint256).max
        });

        // Construct Action
        RecurringSwapActionContext memory recurringSwapActionContext = RecurringSwapActionContext({
            chainId: swap.chainId,
            inputAmount: swap.sellAmount,
            inputAssetSymbol: swap.sellAssetSymbol,
            inputToken: swap.sellToken,
            inputTokenPrice: sellTokenAssetPositions.usdPrice,
            outputAmount: swap.buyAmount,
            outputAssetSymbol: swap.buyAssetSymbol,
            outputToken: swap.buyToken,
            outputTokenPrice: buyTokenAssetPositions.usdPrice,
            isExactOut: swap.isExactOut,
            interval: swap.interval
        });

        Action memory action = Actions.Action({
            chainId: swap.chainId,
            quarkAccount: swap.sender,
            actionType: ACTION_TYPE_RECURRING_SWAP,
            actionContext: abi.encode(recurringSwapActionContext),
            paymentMethod: PaymentInfo.paymentMethodForPayment(payment, useQuotecall),
            // Null address for OFFCHAIN payment.
            paymentToken: payment.isToken ? PaymentInfo.knownToken(payment.currency, swap.chainId).token : address(0),
>>>>>>> 528477d8
            paymentTokenSymbol: payment.currency,
            paymentMaxCost: payment.isToken ? PaymentInfo.findMaxCost(payment, swap.chainId) : 0
        });

        return (quarkOperation, action);
    }

    function findActionsOfType(Action[] memory actions, string memory actionType)
        internal
        pure
        returns (Action[] memory)
    {
        uint256 count = 0;
        Action[] memory result = new Action[](actions.length);
        for (uint256 i = 0; i < actions.length; ++i) {
            if (Strings.stringEqIgnoreCase(actions[i].actionType, actionType)) {
                result[count++] = actions[i];
            }
        }

        return truncate(result, count);
    }

    function findActionsNotOfType(Actions.Action[] memory actions, string memory actionType)
        internal
        pure
        returns (Actions.Action[] memory)
    {
        uint256 count = 0;
        Actions.Action[] memory result = new Actions.Action[](actions.length);
        for (uint256 i = 0; i < actions.length; ++i) {
            if (!Strings.stringEqIgnoreCase(actions[i].actionType, actionType)) {
                result[count++] = actions[i];
            }
        }

        return truncate(result, count);
    }

    function truncate(Action[] memory actions, uint256 length) internal pure returns (Action[] memory) {
        Action[] memory result = new Action[](length);
        for (uint256 i = 0; i < length; ++i) {
            result[i] = actions[i];
        }
        return result;
    }

    function truncate(IQuarkWallet.QuarkOperation[] memory operations, uint256 length)
        internal
        pure
        returns (IQuarkWallet.QuarkOperation[] memory)
    {
        IQuarkWallet.QuarkOperation[] memory result = new IQuarkWallet.QuarkOperation[](length);
        for (uint256 i = 0; i < length; ++i) {
            result[i] = operations[i];
        }
        return result;
    }

    // These structs are mostly used internally and returned in serialized format as bytes: actionContext
    // The caller can then decode them back into their struct form.
    // These empty husk functions exist so that the structs make it into the abi so the clients can know how to decode them.
    function emptyBorrowActionContext() external pure returns (BorrowActionContext memory) {
        BorrowActionContext[] memory bs = new BorrowActionContext[](1);
        return bs[0];
    }

    function emptyMorphoBorrowActionContext() external pure returns (MorphoBorrowActionContext memory) {
        MorphoBorrowActionContext[] memory mb = new MorphoBorrowActionContext[](1);
        return mb[0];
    }

    function emptyBridgeActionContext() external pure returns (BridgeActionContext memory) {
        BridgeActionContext[] memory bs = new BridgeActionContext[](1);
        return bs[0];
    }

    function emptyClaimRewardsActionContext() external pure returns (ClaimRewardsActionContext memory) {
        ClaimRewardsActionContext[] memory cs = new ClaimRewardsActionContext[](1);
        return cs[0];
    }

    function emptyDripTokensActionContext() external pure returns (DripTokensActionContext memory) {
        DripTokensActionContext[] memory ds = new DripTokensActionContext[](1);
        return ds[0];
    }

    function emptyRecurringSwapActionContext() external pure returns (RecurringSwapActionContext memory) {
        RecurringSwapActionContext[] memory rs = new RecurringSwapActionContext[](1);
        return rs[0];
    }

    function emptyRepayActionContext() external pure returns (RepayActionContext memory) {
        RepayActionContext[] memory rs = new RepayActionContext[](1);
        return rs[0];
    }

    function emptyMorphoRepayActionContext() external pure returns (MorphoRepayActionContext memory) {
        MorphoRepayActionContext[] memory mr = new MorphoRepayActionContext[](1);
        return mr[0];
    }

    function emptySupplyActionContext() external pure returns (SupplyActionContext memory) {
        SupplyActionContext[] memory ss = new SupplyActionContext[](1);
        return ss[0];
    }

    function emptySwapActionContext() external pure returns (SwapActionContext memory) {
        SwapActionContext[] memory ss = new SwapActionContext[](1);
        return ss[0];
    }

    function emptyTransferActionContext() external pure returns (TransferActionContext memory) {
        TransferActionContext[] memory ts = new TransferActionContext[](1);
        return ts[0];
    }

    function emptyWithdrawActionContext() external pure returns (WithdrawActionContext memory) {
        WithdrawActionContext[] memory ws = new WithdrawActionContext[](1);
        return ws[0];
    }

    function emptyWithdrawAndBorrowActionContext() external pure returns (WithdrawAndBorrowActionContext memory) {
        WithdrawAndBorrowActionContext[] memory ws = new WithdrawAndBorrowActionContext[](1);
        return ws[0];
    }
}<|MERGE_RESOLUTION|>--- conflicted
+++ resolved
@@ -17,13 +17,9 @@
     CometWithdrawActions,
     TransferActions
 } from "../DeFiScripts.sol";
-<<<<<<< HEAD
 import {Math} from "src/lib/Math.sol";
 import {MorphoActions, MorphoRewardsActions, MorphoVaultActions} from "../MorphoScripts.sol";
-=======
-import {MorphoActions, MorphoRewardsActions, MorphoVaultActions} from "../MorphoScripts.sol";
 import {RecurringSwap} from "../RecurringSwap.sol";
->>>>>>> 528477d8
 import {WrapperActions} from "../WrapperScripts.sol";
 import {IQuarkWallet} from "quark-core/src/interfaces/IQuarkWallet.sol";
 import {IMorpho, Position} from "../interfaces/IMorpho.sol";
@@ -42,10 +38,7 @@
     string constant ACTION_TYPE_CLAIM_REWARDS = "CLAIM_REWARDS";
     string constant ACTION_TYPE_MORPHO_CLAIM_REWARDS = "MORPHO_CLAIM_REWARDS";
     string constant ACTION_TYPE_DRIP_TOKENS = "DRIP_TOKENS";
-<<<<<<< HEAD
-=======
     string constant ACTION_TYPE_RECURRING_SWAP = "RECURRING_SWAP";
->>>>>>> 528477d8
     // TODO: (LHT-86) Rename ACTION_TYPE_REPAY to ACTION_TYPE_COMET_REPAY, as now we have more than one borrow market
     string constant ACTION_TYPE_REPAY = "REPAY";
     string constant ACTION_TYPE_MORPHO_REPAY = "MORPHO_REPAY";
@@ -229,7 +222,6 @@
         address withdrawer;
     }
 
-<<<<<<< HEAD
     struct MorphoClaimRewards {
         Accounts.ChainAccounts[] chainAccountsList;
         address[] accounts;
@@ -242,8 +234,6 @@
         bytes32[][] proofs;
     }
 
-=======
->>>>>>> 528477d8
     // Note: Mainly to avoid stack too deep errors
     struct BridgeOperationInfo {
         string assetSymbol;
@@ -432,18 +422,6 @@
         address token;
     }
 
-<<<<<<< HEAD
-    struct MorphoVaultSupplyContext {
-        uint256 amount;
-        string assetSymbol;
-        uint256 chainId;
-        address morphoVault;
-        uint256 price;
-        address token;
-    }
-
-=======
->>>>>>> 528477d8
     struct MorphoBorrowActionContext {
         uint256 amount;
         string assetSymbol;
@@ -458,16 +436,6 @@
         address token;
     }
 
-<<<<<<< HEAD
-    struct MorphoVaultWithdrawContext {
-        uint256 amount;
-        string assetSymbol;
-        uint256 chainId;
-        address morphoVault;
-        uint256 price;
-        address token;
-    }
-
     struct MorphoClaimRewardsActionContext {
         uint256[] amounts;
         string[] assetSymbols;
@@ -476,8 +444,6 @@
         address[] tokens;
     }
 
-=======
->>>>>>> 528477d8
     function constructBridgeOperations(
         BridgeOperationInfo memory bridgeInfo,
         Accounts.ChainAccounts[] memory chainAccountsList,
@@ -1183,11 +1149,7 @@
         });
 
         // Construct Action
-<<<<<<< HEAD
-        MorphoVaultSupplyContext memory vaultSupplyActionContext = MorphoVaultSupplyContext({
-=======
         MorphoVaultSupplyActionContext memory vaultSupplyActionContext = MorphoVaultSupplyActionContext({
->>>>>>> 528477d8
             amount: vaultSupply.amount,
             assetSymbol: assetPositions.symbol,
             chainId: vaultSupply.chainId,
@@ -1244,11 +1206,7 @@
         });
 
         // Construct Action
-<<<<<<< HEAD
-        MorphoVaultWithdrawContext memory vaultWithdrawActionContext = MorphoVaultWithdrawContext({
-=======
         MorphoVaultWithdrawActionContext memory vaultWithdrawActionContext = MorphoVaultWithdrawActionContext({
->>>>>>> 528477d8
             amount: vaultWithdraw.amount,
             assetSymbol: assetPositions.symbol,
             chainId: vaultWithdraw.chainId,
@@ -1274,7 +1232,6 @@
         return (quarkOperation, action);
     }
 
-<<<<<<< HEAD
     function morphoClaimRewards(MorphoClaimRewards memory claimRewards, PaymentInfo.Payment memory payment)
         internal
         pure
@@ -1340,8 +1297,6 @@
         return (quarkOperation, action);
     }
 
-=======
->>>>>>> 528477d8
     function wrapOrUnwrapAsset(
         WrapOrUnwrapAsset memory wrapOrUnwrap,
         PaymentInfo.Payment memory payment,
@@ -1463,8 +1418,6 @@
             paymentToken: payment.isToken
                 ? PaymentInfo.knownToken(payment.currency, swap.chainId).token
                 : PaymentInfo.NON_TOKEN_PAYMENT,
-<<<<<<< HEAD
-=======
             paymentTokenSymbol: payment.currency,
             paymentMaxCost: payment.isToken ? PaymentInfo.findMaxCost(payment, swap.chainId) : 0
         });
@@ -1550,7 +1503,6 @@
             paymentMethod: PaymentInfo.paymentMethodForPayment(payment, useQuotecall),
             // Null address for OFFCHAIN payment.
             paymentToken: payment.isToken ? PaymentInfo.knownToken(payment.currency, swap.chainId).token : address(0),
->>>>>>> 528477d8
             paymentTokenSymbol: payment.currency,
             paymentMaxCost: payment.isToken ? PaymentInfo.findMaxCost(payment, swap.chainId) : 0
         });
